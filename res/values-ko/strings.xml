--- conflicted
+++ resolved
@@ -275,12 +275,9 @@
     <string name="enable_disable_multi_category" msgid="626771003122899280">"다중 카테고리"</string>
     <string name="multi_category_enable" msgid="1179299804641721768">"다중 카테고리 사용"</string>
     <string name="multi_category_disable" msgid="880104702904139505">"다중 카테고리 사용 중지"</string>
-<<<<<<< HEAD
-=======
     <string name="network_lte" msgid="7702681952521375754">"LTE(권장)"</string>
     <string name="network_4G" msgid="2723512640529983138">"4G(권장)"</string>
     <string name="network_global" msgid="1323190488685355309">"전체"</string>
->>>>>>> bd917bd5
     <string name="cdma_system_select_title" msgid="5757657769327732833">"시스템 선택"</string>
     <string name="cdma_system_select_summary" msgid="60460043745797517">"CDMA 로밍 모드 변경"</string>
     <string name="cdma_system_select_dialogtitle" msgid="6083355415165359075">"시스템 선택"</string>
@@ -301,12 +298,7 @@
   </string-array>
     <string name="cdma_activate_device" msgid="3793805892364814518">"기기 활성화"</string>
     <string name="cdma_lte_data_service" msgid="4255018217292548962">"데이터 서비스 설정"</string>
-<<<<<<< HEAD
-    <!-- no translation found for carrier_settings_title (9028166176523012300) -->
-    <skip />
-=======
     <string name="carrier_settings_title" msgid="9028166176523012300">"이동통신사 설정"</string>
->>>>>>> bd917bd5
     <string name="fdn" msgid="7878832555095183202">"발신 허용 번호"</string>
     <string name="manage_fdn_list" msgid="8777755791892122369">"FDN 목록"</string>
     <string name="fdn_activation" msgid="2156479741307463576">"FDN 활성화"</string>
