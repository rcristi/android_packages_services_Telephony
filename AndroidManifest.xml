<?xml version="1.0" encoding="utf-8"?>
<!-- Copyright (C) 2007 The Android Open Source Project

     Licensed under the Apache License, Version 2.0 (the "License");
     you may not use this file except in compliance with the License.
     You may obtain a copy of the License at

          http://www.apache.org/licenses/LICENSE-2.0

     Unless required by applicable law or agreed to in writing, software
     distributed under the License is distributed on an "AS IS" BASIS,
     WITHOUT WARRANTIES OR CONDITIONS OF ANY KIND, either express or implied.
     See the License for the specific language governing permissions and
     limitations under the License.
-->

<manifest xmlns:android="http://schemas.android.com/apk/res/android"
        xmlns:androidprv="http://schemas.android.com/apk/prv/res/android"
        package="com.android.phone"
        coreApp="true"
        android:sharedUserId="android.uid.phone"
        android:sharedUserLabel="@string/phoneAppLabel"
>

    <original-package android:name="com.android.phone" />

    <protected-broadcast android:name="android.intent.action.SERVICE_STATE" />
    <protected-broadcast android:name="android.intent.action.RADIO_TECHNOLOGY" />
    <protected-broadcast android:name="android.intent.action.EMERGENCY_CALLBACK_MODE_CHANGED" />
    <protected-broadcast android:name="android.intent.action.SIG_STR" />
    <protected-broadcast android:name="android.intent.action.ANY_DATA_STATE" />
    <protected-broadcast android:name="android.intent.action.DATA_CONNECTION_FAILED" />
    <protected-broadcast android:name="android.intent.action.SIM_STATE_CHANGED" />
    <protected-broadcast android:name="android.intent.action.NETWORK_SET_TIME" />
    <protected-broadcast android:name="android.intent.action.NETWORK_SET_TIMEZONE" />
    <protected-broadcast android:name="android.intent.action.ACTION_SHOW_NOTICE_ECM_BLOCK_OTHERS" />
    <protected-broadcast android:name="android.intent.action.ACTION_MDN_STATE_CHANGED" />
    <protected-broadcast android:name="android.provider.Telephony.SPN_STRINGS_UPDATED" />
    <protected-broadcast android:name="android.provider.Telephony.SIM_FULL" />
    <protected-broadcast android:name="com.android.internal.telephony.data-restart-trysetup" />
    <protected-broadcast android:name="com.android.internal.telephony.data-stall" />

    <permission
        android:name="com.qti.permission.SELECT_SUBSCRIPTION"
        android:protectionLevel="signatureOrSystem" />

    <uses-permission android:name="android.permission.BROADCAST_STICKY" />
    <uses-permission android:name="android.permission.CALL_PHONE" />
    <uses-permission android:name="android.permission.CALL_PRIVILEGED" />
    <uses-permission android:name="android.permission.WRITE_SETTINGS" />
    <uses-permission android:name="android.permission.WRITE_SECURE_SETTINGS" />
    <uses-permission android:name="android.permission.READ_CONTACTS" />
    <uses-permission android:name="android.permission.READ_CALL_LOG" />
    <uses-permission android:name="android.permission.WRITE_CONTACTS" />
    <uses-permission android:name="android.permission.WRITE_CALL_LOG" />
    <uses-permission android:name="android.permission.SYSTEM_ALERT_WINDOW" />
    <uses-permission android:name="android.permission.INTERNAL_SYSTEM_WINDOW" />
    <uses-permission android:name="android.permission.VIBRATE" />
    <uses-permission android:name="android.permission.BLUETOOTH" />
    <uses-permission android:name="android.permission.BLUETOOTH_ADMIN" />
    <uses-permission android:name="android.permission.REORDER_TASKS" />
    <uses-permission android:name="android.permission.CHANGE_CONFIGURATION" />
    <uses-permission android:name="android.permission.WAKE_LOCK" />
    <uses-permission android:name="android.permission.MODIFY_AUDIO_SETTINGS" />
    <uses-permission android:name="android.permission.STATUS_BAR" />
    <uses-permission android:name="android.permission.READ_SMS" />
    <uses-permission android:name="android.permission.WRITE_SMS" />
    <uses-permission android:name="android.permission.RECEIVE_SMS" />
    <uses-permission android:name="android.permission.SEND_SMS" />
    <uses-permission android:name="android.permission.SEND_RESPOND_VIA_MESSAGE" />
    <uses-permission android:name="android.permission.SET_TIME" />
    <uses-permission android:name="android.permission.SET_TIME_ZONE" />
    <uses-permission android:name="android.permission.ACCESS_WIFI_STATE" />
    <uses-permission android:name="android.permission.READ_PHONE_STATE" />
    <uses-permission android:name="android.permission.MODIFY_PHONE_STATE" />
    <uses-permission android:name="android.permission.DEVICE_POWER" />
    <uses-permission android:name="android.permission.DISABLE_KEYGUARD" />
    <uses-permission android:name="android.permission.INTERNET" />
    <uses-permission android:name="android.permission.PROCESS_OUTGOING_CALLS" />
    <uses-permission android:name="android.permission.ACCESS_COARSE_LOCATION" />
    <uses-permission android:name="android.permission.WRITE_APN_SETTINGS" />
    <uses-permission android:name="android.permission.BROADCAST_SMS"/>
    <uses-permission android:name="android.permission.BROADCAST_WAP_PUSH"/>
    <uses-permission android:name="android.permission.CHANGE_WIFI_STATE"/>
    <uses-permission android:name="android.permission.ACCESS_NETWORK_STATE"/>
    <uses-permission android:name="android.permission.CHANGE_NETWORK_STATE"/>
    <uses-permission android:name="android.permission.RECEIVE_BOOT_COMPLETED" />
    <uses-permission android:name="android.permission.SHUTDOWN" />
    <uses-permission android:name="android.permission.RECORD_AUDIO" />
    <uses-permission android:name="android.permission.PERFORM_CDMA_PROVISIONING" />
    <uses-permission android:name="android.permission.USE_SIP" />
    <uses-permission android:name="android.permission.REBOOT" />
    <uses-permission android:name="android.permission.UPDATE_LOCK" />
    <uses-permission android:name="android.permission.INTERACT_ACROSS_USERS" />
    <uses-permission android:name="android.permission.INTERACT_ACROSS_USERS_FULL" />
    <uses-permission android:name="com.android.smspush.WAPPUSH_MANAGER_BIND" />
    <uses-permission android:name="android.permission.MANAGE_USERS" />
    <uses-permission android:name="android.permission.UPDATE_APP_OPS_STATS" />
    <uses-permission android:name="android.permission.CONNECTIVITY_INTERNAL" />
    <uses-permission android:name="android.permission.SET_PREFERRED_APPLICATIONS" />
    <uses-permission android:name="android.permission.READ_SEARCH_INDEXABLES" />
<<<<<<< HEAD
    <uses-permission
            android:name="com.android.server.telecom.permission.REGISTER_PROVIDER_OR_SUBSCRIPTION" />
=======
    <uses-permission android:name="android.permission.DUMP" />
    <uses-permission android:name="android.permission.REGISTER_CALL_PROVIDER" />
    <uses-permission android:name="android.permission.REGISTER_SIM_SUBSCRIPTION" />
    <uses-permission android:name="android.permission.BIND_CARRIER_MESSAGING_SERVICE" />
>>>>>>> 982add75
    <uses-permission android:name="android.permission.HARDWARE_ABSTRACTION_ACCESS" />

    <!-- This tells the activity manager to not delay any of our activity
         start requests, even if they happen immediately after the user
         presses home. -->
    <uses-permission android:name="android.permission.STOP_APP_SWITCHES" />

    <application android:name="PhoneApp"
                 android:persistent="true"
                 android:label="@string/phoneAppLabel"
                 android:icon="@mipmap/ic_launcher_phone"
                 android:allowBackup="false"
                 android:supportsRtl="true">
            <provider android:name="IccProvider"
                      android:authorities="icc"
                      android:multiprocess="true"
                      android:exported="true"
                      android:readPermission="android.permission.READ_CONTACTS"
                      android:writePermission="android.permission.WRITE_CONTACTS" />

        <!-- Workaround for non saved phone number -->
        <receiver android:name=".MyPhoneNumber">
            <intent-filter>
                <action android:name="android.intent.action.SIM_STATE_CHANGED" />
            </intent-filter>
        </receiver>

        <!-- Dialer UI that only allows emergency calls -->
        <activity android:name="EmergencyDialer"
            android:label="@string/emergencyDialerIconLabel"
            android:theme="@style/EmergencyDialerTheme"
            android:screenOrientation="portrait">
            <intent-filter>
                <action android:name="com.android.phone.EmergencyDialer.DIAL" />
                <category android:name="android.intent.category.DEFAULT" />
            </intent-filter>
            <intent-filter>
                <action android:name="com.android.phone.EmergencyDialer.DIAL" />
                <category android:name="android.intent.category.DEFAULT" />
                <data android:scheme="tel" />
            </intent-filter>
        </activity>

        <activity android:name="ADNList" />

        <activity android:name="SimContacts"
            android:label="@string/simContacts_title_cm"
            android:theme="@style/SimImportTheme"
            android:screenOrientation="portrait"
            android:icon="@mipmap/ic_launcher_contacts">

            <intent-filter>
                <action android:name="android.intent.action.VIEW" />
                <category android:name="android.intent.category.DEFAULT" />
                <data android:mimeType="vnd.android.cursor.item/sim-contact" />
            </intent-filter>
        </activity>

        <activity
            android:name="ContactScreenActivity"
            android:label="@string/contactScreen">
            <intent-filter >
                <action android:name="android.intent.action.VIEW" />
                <category android:name="android.intent.category.DEFAULT" />
            </intent-filter>
        </activity>

        <activity
            android:name="ExportContactsToSim"
            android:label="@string/exportContactScreen">
            <intent-filter >
                <action android:name="android.intent.action.VIEW" />
                <category android:name="android.intent.category.DEFAULT" />
            </intent-filter>
        </activity>

        <activity android:name="FdnList"
                android:label="@string/fdnListLabel"
                android:theme="@style/DialerSettingsLight">
            <intent-filter>
                <action android:name="android.intent.action.VIEW" />
                <category android:name="android.intent.category.DEFAULT" />
                <data android:mimeType="vnd.android.cursor.item/sim-contact" />
            </intent-filter>
        </activity>

        <activity android:name="OutgoingCallBroadcaster"
                android:enabled="false"
                android:theme="@style/OutgoingCallBroadcasterTheme"
                android:permission="android.permission.CALL_PHONE"
                android:screenOrientation="nosensor"
                android:configChanges="orientation|screenSize|keyboardHidden"
                android:excludeFromRecents="true">
            <!-- CALL action intent filters, for the various ways
                 of initiating an outgoing call. -->
            <intent-filter>
                <action android:name="android.intent.action.CALL" />
                <category android:name="android.intent.category.DEFAULT" />
                <data android:scheme="tel" />
            </intent-filter>
            <intent-filter android:icon="@drawable/ic_launcher_sip_call">
                <action android:name="android.intent.action.CALL" />
                <category android:name="android.intent.category.DEFAULT" />
                <data android:scheme="sip" />
            </intent-filter>
            <intent-filter>
                <action android:name="android.intent.action.CALL" />
                <category android:name="android.intent.category.DEFAULT" />
                <data android:scheme="voicemail" />
            </intent-filter>
            <intent-filter>
                <action android:name="android.intent.action.CALL" />
                <category android:name="android.intent.category.DEFAULT" />
                <data android:mimeType="vnd.android.cursor.item/phone" />
                <data android:mimeType="vnd.android.cursor.item/phone_v2" />
                <data android:mimeType="vnd.android.cursor.item/person" />
            </intent-filter>
        </activity>

        <activity-alias android:name="EmergencyOutgoingCallBroadcaster"
                android:enabled="false"
                android:targetActivity="OutgoingCallBroadcaster"
                android:permission="android.permission.CALL_PRIVILEGED">
            <intent-filter android:priority="1000">
                <action android:name="android.intent.action.CALL_EMERGENCY" />
                <category android:name="android.intent.category.DEFAULT" />
                <data android:scheme="tel" />
            </intent-filter>
            <intent-filter android:icon="@drawable/ic_launcher_sip_call"
                    android:priority="1000">
                <action android:name="android.intent.action.CALL_EMERGENCY" />
                <category android:name="android.intent.category.DEFAULT" />
                <data android:scheme="sip" />
            </intent-filter>
            <intent-filter android:priority="1000">
                <action android:name="android.intent.action.CALL_EMERGENCY" />
                <category android:name="android.intent.category.DEFAULT" />
                <data android:scheme="voicemail" />
            </intent-filter>
            <intent-filter android:priority="1000">
                <action android:name="android.intent.action.CALL_EMERGENCY" />
                <category android:name="android.intent.category.DEFAULT" />
                <data android:mimeType="vnd.android.cursor.item/phone" />
                <data android:mimeType="vnd.android.cursor.item/person" />
            </intent-filter>
        </activity-alias>

        <activity-alias android:name="PrivilegedOutgoingCallBroadcaster"
                android:enabled="false"
                android:targetActivity="OutgoingCallBroadcaster"
                android:screenOrientation="nosensor"
                android:permission="android.permission.CALL_PRIVILEGED">
            <intent-filter android:priority="1000">
                <action android:name="android.intent.action.CALL_PRIVILEGED" />
                <category android:name="android.intent.category.DEFAULT" />
                <data android:scheme="tel" />
            </intent-filter>
            <intent-filter android:icon="@drawable/ic_launcher_sip_call"
                    android:priority="1000">
                <action android:name="android.intent.action.CALL_PRIVILEGED" />
                <category android:name="android.intent.category.DEFAULT" />
                <data android:scheme="sip" />
            </intent-filter>
            <intent-filter android:priority="1000">
                <action android:name="android.intent.action.CALL_PRIVILEGED" />
                <category android:name="android.intent.category.DEFAULT" />
                <data android:scheme="voicemail" />
            </intent-filter>
            <intent-filter android:priority="1000">
                <action android:name="android.intent.action.CALL_PRIVILEGED" />
                <category android:name="android.intent.category.DEFAULT" />
                <data android:mimeType="vnd.android.cursor.item/phone" />
                <data android:mimeType="vnd.android.cursor.item/phone_v2" />
                <data android:mimeType="vnd.android.cursor.item/person" />
            </intent-filter>
        </activity-alias>

        <receiver android:name="ProcessOutgoingCallTest" android:exported="false"
            android:enabled="false">
            <intent-filter android:priority="1">
                <action android:name="android.intent.action.NEW_OUTGOING_CALL" />
                <category android:name="android.intent.category.DEFAULT" />
            </intent-filter>
        </receiver>

        <!-- Trampoline activity that handles the PERFORM_CDMA_PROVISIONING intent. -->
        <activity android:name="InCallScreenShowActivation"
            android:permission="android.permission.PERFORM_CDMA_PROVISIONING"
            android:label="@string/phoneIconLabel"
            android:theme="@android:style/Theme.NoDisplay"
            android:excludeFromRecents="true">
            <intent-filter>
                <action android:name="com.android.phone.PERFORM_CDMA_PROVISIONING" />
                <category android:name="android.intent.category.DEFAULT" />
            </intent-filter>
        </activity>

        <!-- "Mobile network settings" screen, used on both
             non-voice-capable tablets and regular phone devices. -->
        <activity android:name="MobileNetworkSettings"
            android:label="@string/settings_label"
            android:theme="@style/Theme.Material.Settings">
            <intent-filter>
                <action android:name="android.intent.action.VIEW" />
                <action android:name="android.intent.action.MAIN" />
                <action android:name="android.settings.DATA_ROAMING_SETTINGS" />
                <category android:name="android.intent.category.DEFAULT" />
            </intent-filter>
        </activity>

        <activity-alias android:name="Settings"
            android:targetActivity="MobileNetworkSettings" />

        <!-- networks setting -->
        <!-- service to handle network query requests sent to RIL -->
        <service android:name="NetworkQueryService" />

        <activity android:name="NetworkSetting"
                android:label="@string/networks"
                android:configChanges="orientation|screenSize|keyboardHidden"
                android:theme="@style/NetworkOperatorsSettingsTheme">
            <intent-filter>
                <action android:name="android.intent.action.MAIN" />
                <action android:name="android.settings.NETWORK_OPERATOR_SETTINGS" />
                <category android:name="android.intent.category.DEFAULT" />
            </intent-filter>
        </activity>

        <activity android:name="GsmUmtsOptions"
                android:label="@string/gsm_umts_options"
                android:theme="@style/DialerSettingsLight">
            <intent-filter>
                <action android:name="android.intent.action.MAIN" />
            </intent-filter>
        </activity>

        <activity android:name="CdmaOptions"
                android:label="@string/cdma_options"
                android:theme="@style/DialerSettingsLight">
            <intent-filter>
                <action android:name="android.intent.action.MAIN" />
            </intent-filter>
        </activity>

        <activity android:name="GsmUmtsCallOptions"
                android:label="@string/gsm_umts_options"
                android:theme="@style/DialerSettingsLight">
            <intent-filter>
                <action android:name="android.intent.action.MAIN" />
            </intent-filter>
        </activity>

        <activity android:name="CdmaCallOptions"
                android:label="@string/cdma_options"
                android:theme="@style/DialerSettingsLight">
            <intent-filter>
                <action android:name="android.intent.action.MAIN" />
            </intent-filter>
        </activity>

        <activity android:name="GsmUmtsCallForwardOptions"
                android:label="@string/labelCF"
                android:configChanges="orientation|screenSize|keyboardHidden"
                android:theme="@style/SettingsLight">
            <intent-filter>
                <action android:name="android.intent.action.MAIN" />
            </intent-filter>
        </activity>

        <activity android:name="GsmUmtsAdditionalCallOptions"
                android:label="@string/labelGSMMore"
                android:configChanges="orientation|screenSize|keyboardHidden"
                android:theme="@style/SettingsLight">
            <intent-filter>
                <action android:name="android.intent.action.MAIN" />
            </intent-filter>
        </activity>

        <activity android:name="CellBroadcastSms"
            android:label="@string/cell_broadcast_sms"
            android:theme="@android:style/Theme.Holo.DialogWhenLarge">
            <intent-filter>
                <action android:name="android.intent.action.MAIN" />
            </intent-filter>
        </activity>

        <!-- fdn setting -->
        <activity android:name="FdnSetting"
                android:label="@string/fdn"
                android:theme="@style/DialerSettingsLight">
            <intent-filter>
                <action android:name="android.intent.action.MAIN" />
            </intent-filter>
        </activity>

        <activity android:name="EnableFdnScreen"
                android:label=""
                android:theme="@style/DialerSettingsLight">
        </activity>

        <!-- SIM PIN setting -->
        <activity android:name="EnableIccPinScreen"
                android:label="@string/enable_pin"
                android:theme="@style/SettingsLight">
            <intent-filter>
                <action android:name="android.intent.action.MAIN" />
                <category android:name="android.intent.category.DEVELOPMENT_PREFERENCE" />
            </intent-filter>
        </activity>

        <activity android:name="ChangeIccPinScreen"
                android:label="@string/change_pin"
                android:theme="@style/SettingsLight">
            <intent-filter>
                <action android:name="android.intent.action.MAIN" />
                <category android:name="android.intent.category.DEVELOPMENT_PREFERENCE" />
            </intent-filter>
        </activity>

        <activity android:name="GetPin2Screen"
                android:label="@string/get_pin2"
                android:theme="@style/SettingsLight"
                android:windowSoftInputMode="stateVisible">
        </activity>

        <activity android:name="EditFdnContactScreen"
                android:theme="@style/DialerSettingsLight"
                android:windowSoftInputMode="stateVisible">
        </activity>

        <activity android:name="DeleteFdnContactScreen"
                android:theme="@style/DialerSettingsLight"
                android:label="@string/delete_fdn_contact">
        </activity>

        <activity android:name="DataRoamingReenable" android:label="@string/android:dialog_alert_title"
            android:theme="@android:style/Theme.Holo.Dialog">
            <intent-filter>
                <action android:name="android.intent.action.MAIN" />
            </intent-filter>
        </activity>

        <!-- data roaming setting -->
        <activity android:name="RoamingSetting"
                android:label="@string/roaming"
                android:theme="@android:style/Theme.Holo.DialogWhenLarge">
            <intent-filter>
                <action android:name="android.intent.action.MAIN" />
            </intent-filter>
        </activity>

        <!-- MSim Call Feature Sub Settings -->
        <activity android:name=".msim.MSimCallFeaturesSubSetting"
            android:label="@string/call_settings"
            android:configChanges="orientation|keyboardHidden"
            android:theme="@style/SettingsLight">
            <intent-filter>
                <action android:name="android.intent.action.VIEW" />
                <action android:name="android.intent.action.MAIN" />
                <category android:name="android.intent.category.DEFAULT" />
            </intent-filter>
        </activity>

        <activity android:name=".msim.SelectSubscription"
            android:label="@string/callind_multi_sim"
            android:configChanges="orientation|keyboardHidden"
            android:permission="com.qti.permission.SELECT_SUBSCRIPTION"
            >
            <intent-filter>
                <action android:name="android.intent.action.VIEW" />
                <action android:name="android.intent.action.MAIN" />
                <category android:name="android.intent.category.DEFAULT" />
            </intent-filter>
        </activity>

        <!-- "Call settings" UI, used only on voice-capable phone devices. -->
        <activity android:name="CallFeaturesSetting"
                android:label="@string/call_settings"
                android:configChanges="orientation|screenSize|keyboardHidden"
                android:theme="@style/DialerSettingsLight">
            <intent-filter>
                <action android:name="android.intent.action.VIEW" />
                <action android:name="android.intent.action.MAIN" />
                <action android:name="android.telecom.action.SHOW_CALL_SETTINGS" />
                <action android:name="android.telecom.action.CHANGE_PHONE_ACCOUNTS" />
                <action android:name="com.android.phone.CallFeaturesSetting.ADD_VOICEMAIL" />
                <category android:name="android.intent.category.DEFAULT" />
            </intent-filter>
        </activity>

        <activity android:name=".PrimarySubSetting"
                android:label="@string/multi_sim_settings_title"
                android:icon="@drawable/ic_settings_sim_display"
                android:configChanges="orientation|screenSize|keyboardHidden" >
            <intent-filter>
                <action android:name="android.intent.action.MAIN" />
                <category android:name="android.intent.category.DEFAULT" />
                <action android:name="codeaurora.intent.action.ACTION_LTE_CONFIGURE" />
            </intent-filter>
        </activity>

        <!-- Broadcast receiver to set default handlers for various actions
             depending if MSim is available -->
        <receiver android:name="ComponentEnableReceiver" android:exported="false">
            <intent-filter>
                <action android:name="android.intent.action.BOOT_COMPLETED" />
            </intent-filter>
        </receiver>

        <!-- Broadcast Receiver that will process BOOT Complete and launch OTA -->
        <receiver android:name="OtaStartupReceiver" android:exported="false"
                androidprv:primaryUserOnly="true">
            <intent-filter android:priority="100">
                 <action android:name="android.intent.action.BOOT_COMPLETED"/>
            </intent-filter>
        </receiver>

        <!-- CDMA Emergency Callback Mode -->
        <service android:name="EmergencyCallbackModeService">
        </service>

        <!-- service to dump telephony information -->
        <service android:name="TelephonyDebugService" />

        <activity android:name="EmergencyCallbackModeExitDialog"
            android:excludeFromRecents="true"
            android:label="@string/ecm_exit_dialog"
            android:launchMode="singleTop"
            android:theme="@android:style/Theme.Translucent.NoTitleBar">
            <intent-filter>
                <action android:name="com.android.phone.action.ACTION_SHOW_ECM_EXIT_DIALOG" />
                <action android:name="android.intent.action.ACTION_SHOW_NOTICE_ECM_BLOCK_OTHERS" />
                <category android:name="android.intent.category.DEFAULT" />
            </intent-filter>
        </activity>

        <!-- Start SIP -->
        <service android:name="com.android.services.telephony.sip.SipCallServiceProvider"
                 android:singleUser="true" >
            <intent-filter>
                <action android:name="android.telecom.CallServiceProvider" />
            </intent-filter>
        </service>
        <service android:name="com.android.services.telephony.sip.SipConnectionService"
                 android:label="@string/sip_connection_service_label"
                 android:singleUser="true"
                 android:permission="android.permission.BIND_CONNECTION_SERVICE" >
            <intent-filter>
                <action android:name="android.telecom.ConnectionService" />
            </intent-filter>
        </service>
        <receiver android:name="com.android.services.telephony.sip.SipBroadcastReceiver">
            <intent-filter>
                <action android:name="android.net.sip.SIP_SERVICE_UP" />
                <action android:name="com.android.phone.SIP_INCOMING_CALL" />
                <action android:name="com.android.phone.SIP_REMOVE_PHONE" />
                <action android:name="com.android.phone.SIP_CALL_OPTION_CHANGED" />
            </intent-filter>
        </receiver>

        <activity android:label="Sip Settings"
                  android:name="com.android.services.telephony.sip.SipSettings"
                  android:theme="@style/DialerSettingsLight"
                  android:launchMode="singleTop"
                  android:configChanges="orientation|screenSize|keyboardHidden"
                  android:uiOptions="splitActionBarWhenNarrow"
                  android:parentActivityName="com.android.phone.CallFeaturesSetting" >
            <intent-filter>
                <action android:name="android.intent.action.MAIN" />
                <action android:name="android.net.sip.NOTIFY" />
            </intent-filter>
        </activity>
        <activity android:name="com.android.services.telephony.sip.SipEditor"
                android:theme="@style/DialerSettingsLight"
                android:configChanges="orientation|screenSize|keyboardHidden"
                android:uiOptions="splitActionBarWhenNarrow">
        </activity>

        <activity android:name=".ims.ImsEditor"
                android:theme="@style/DialerSettingsLight"
                android:configChanges="orientation|screenSize|keyboardHidden"
                android:uiOptions="splitActionBarWhenNarrow">
        </activity>

        <!-- End SIP -->

        <activity android:name="ErrorDialogActivity"
                android:configChanges="orientation|screenSize|keyboardHidden"
                android:excludeFromRecents="true"
                android:launchMode="singleInstance"
                android:theme="@style/Empty">
        </activity>

        <activity android:name="MMIDialogActivity"
                android:configChanges="orientation|screenSize|keyboardHidden"
                android:excludeFromRecents="true"
                android:launchMode="singleInstance"
                android:theme="@style/Empty">
        </activity>

        <activity android:name=".TextMessagePackageChooser"
                android:label="@string/respond_via_sms_setting_title"
                android:configChanges="orientation|screenSize|keyboardHidden"
                android:theme="@style/Theme.Transparent">
        </activity>

        <activity android:name="HfaActivity"
                android:configChanges="orientation|screenSize|keyboardHidden"
                android:launchMode="singleInstance"
                android:theme="@style/Empty"
                android:exported="false">
        </activity>

        <activity android:name="com.android.phone.settings.PhoneAccountSettingsActivity"
            android:label="@string/phone_accounts"
            android:theme="@style/DialerSettingsLight">
        </activity>

        <!-- BroadcastReceiver for receiving Intents from Notification mechanism. -->
        <receiver android:name="PhoneGlobals$NotificationBroadcastReceiver" android:exported="false">
            <intent-filter>
                <action android:name="com.android.phone.ACTION_HANG_UP_ONGOING_CALL" />
                <action android:name="com.android.phone.ACTION_CALL_BACK_FROM_NOTIFICATION" />
                <action android:name="com.android.phone.ACTION_SEND_SMS_FROM_NOTIFICATION" />
            </intent-filter>
        </receiver>

        <receiver android:name=".PhoneToggler" android:permission="com.android.phone.CHANGE_NETWORK_MODE">
            <intent-filter>
                <action android:name="com.android.internal.telephony.REQUEST_NETWORK_MODE" />
                <action android:name="com.android.internal.telephony.MODIFY_NETWORK_MODE" />
            </intent-filter>
        </receiver>

        <!-- service to dump telephony information -->
        <service android:name="HfaService" android:exported="false"/>

        <!-- Telecom integration -->
        <service android:name="com.android.services.telephony.TelephonyCallServiceProvider"
                android:singleUser="true">
            <intent-filter>
                <action android:name="android.telecom.CallServiceProvider" />
            </intent-filter>
        </service>
        <service
                android:singleUser="true"
                android:name="com.android.services.telephony.TelephonyConnectionService"
                android:label="@string/pstn_connection_service_label"
                android:permission="android.permission.BIND_CONNECTION_SERVICE" >
            <intent-filter>
                <action android:name="android.telecom.ConnectionService" />
            </intent-filter>
        </service>
        <provider
                android:name="PhoneSearchIndexablesProvider"
                android:authorities="com.android.phone"
                android:multiprocess="false"
                android:grantUriPermissions="true"
                android:permission="android.permission.READ_SEARCH_INDEXABLES"
                android:exported="true">
            <intent-filter>
                <action android:name="android.content.action.SEARCH_INDEXABLES_PROVIDER" />
            </intent-filter>
        </provider>

        <activity android:name="UserPLMNListPreference"
            android:configChanges="orientation|screenSize|keyboardHidden">
            <intent-filter>
                <action android:name="android.intent.action.MAIN" />
            </intent-filter>
        </activity>

        <activity android:name="UPLMNEditor"
            android:configChanges="orientation|screenSize|keyboardHidden">
            <intent-filter>
                <action android:name="android.intent.action.MAIN" />
            </intent-filter>
        </activity>

    </application>

    <permission android:name="com.android.phone.CHANGE_NETWORK_MODE"
        android:label="@string/perm_change_mobile_network"
        android:description="@string/perm_change_mobile_network_desc"
        android:permissionGroup="android.permission-group.COST_MONEY"
        android:protectionLevel="dangerous" />
</manifest><|MERGE_RESOLUTION|>--- conflicted
+++ resolved
@@ -99,15 +99,10 @@
     <uses-permission android:name="android.permission.CONNECTIVITY_INTERNAL" />
     <uses-permission android:name="android.permission.SET_PREFERRED_APPLICATIONS" />
     <uses-permission android:name="android.permission.READ_SEARCH_INDEXABLES" />
-<<<<<<< HEAD
-    <uses-permission
-            android:name="com.android.server.telecom.permission.REGISTER_PROVIDER_OR_SUBSCRIPTION" />
-=======
     <uses-permission android:name="android.permission.DUMP" />
     <uses-permission android:name="android.permission.REGISTER_CALL_PROVIDER" />
     <uses-permission android:name="android.permission.REGISTER_SIM_SUBSCRIPTION" />
     <uses-permission android:name="android.permission.BIND_CARRIER_MESSAGING_SERVICE" />
->>>>>>> 982add75
     <uses-permission android:name="android.permission.HARDWARE_ABSTRACTION_ACCESS" />
 
     <!-- This tells the activity manager to not delay any of our activity
@@ -509,14 +504,6 @@
             </intent-filter>
         </activity>
 
-        <!-- Broadcast receiver to set default handlers for various actions
-             depending if MSim is available -->
-        <receiver android:name="ComponentEnableReceiver" android:exported="false">
-            <intent-filter>
-                <action android:name="android.intent.action.BOOT_COMPLETED" />
-            </intent-filter>
-        </receiver>
-
         <!-- Broadcast Receiver that will process BOOT Complete and launch OTA -->
         <receiver android:name="OtaStartupReceiver" android:exported="false"
                 androidprv:primaryUserOnly="true">
