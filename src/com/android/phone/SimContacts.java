/*
 * Copyright (C) 2007 The Android Open Source Project
 *
 * Licensed under the Apache License, Version 2.0 (the "License");
 * you may not use this file except in compliance with the License.
 * You may obtain a copy of the License at
 *
 *      http://www.apache.org/licenses/LICENSE-2.0
 *
 * Unless required by applicable law or agreed to in writing, software
 * distributed under the License is distributed on an "AS IS" BASIS,
 * WITHOUT WARRANTIES OR CONDITIONS OF ANY KIND, either express or implied.
 * See the License for the specific language governing permissions and
 * limitations under the License.
 */

package com.android.phone;

import android.accounts.Account;
import android.app.ActionBar;
import android.app.ProgressDialog;
import android.content.ContentProviderOperation;
import android.content.ContentResolver;
import android.content.ContentValues;
import android.content.DialogInterface;
import android.content.DialogInterface.OnCancelListener;
import android.content.DialogInterface.OnClickListener;
import android.content.Intent;
import android.content.OperationApplicationException;
import android.database.Cursor;
import android.net.Uri;
import android.os.Bundle;
import android.os.Handler;
import android.os.Looper;
import android.os.Message;
import android.os.RemoteException;
import android.provider.ContactsContract;
import android.provider.ContactsContract.CommonDataKinds.Email;
import android.provider.ContactsContract.CommonDataKinds.GroupMembership;
import android.provider.ContactsContract.CommonDataKinds.Phone;
import android.provider.ContactsContract.CommonDataKinds.StructuredName;
import android.provider.ContactsContract.Data;
import android.provider.ContactsContract.RawContacts;
import android.telecom.PhoneAccount;
import android.telephony.PhoneNumberUtils;
import android.telephony.SubscriptionManager;
import android.telephony.TelephonyManager;
import android.text.TextUtils;
import android.util.Log;
import android.view.ContextMenu;
import android.view.KeyEvent;
import android.view.Menu;
import android.view.MenuItem;
import android.view.View;
import android.view.Window;
import android.widget.AdapterView;
import android.widget.CursorAdapter;
import android.widget.ListView;
import android.widget.SimpleCursorAdapter;
import android.widget.TextView;

import com.android.internal.telephony.PhoneFactory;

import java.util.ArrayList;

/**
 * SIM Address Book UI for the Phone app.
 */
public class SimContacts extends ADNList {
    private static final String LOG_TAG = "SimContacts";
    private static final String SIM_INDEX = "sim_index";

    private boolean mIsForeground = false;
    static final ContentValues sEmptyContentValues = new ContentValues();

    protected static final int MENU_IMPORT_ONE = 1;
    protected static final int MENU_IMPORT_ALL = 2;
    protected static final int MENU_DELETE_ALL = 3;
    protected static final int MENU_ADD_CONTACT = 4;
    protected static final int MENU_EDIT_CONTACT = 5;
    protected static final int MENU_SMS = 6;
    protected static final int MENU_DIAL = 7;
    protected static final int MENU_DELETE = 8;

    private static final int EVENT_CONTACTS_DELETED = 9;

    private ProgressDialog mProgressDialog;

    private Account mAccount;
    private int mSimIndex = 0;
    //Import from all SIM's option is having the maximum index
    //we cannot take the phoneCount as maximum index as it will conflict
    //in DSDS and TSTS. So assigning to some constant value.
    private static int IMPORT_FROM_ALL = 8;

    private static class NamePhoneTypePair {
        final String name;
        final int phoneType;
        public NamePhoneTypePair(String nameWithPhoneType) {
            // Look for /W /H /M or /O at the end of the name signifying the type
            int nameLen = nameWithPhoneType.length();
            if (nameLen - 2 >= 0 && nameWithPhoneType.charAt(nameLen - 2) == '/') {
                char c = Character.toUpperCase(nameWithPhoneType.charAt(nameLen - 1));
                if (c == 'W') {
                    phoneType = Phone.TYPE_WORK;
                } else if (c == 'M' || c == 'O') {
                    phoneType = Phone.TYPE_MOBILE;
                } else if (c == 'H') {
                    phoneType = Phone.TYPE_HOME;
                } else {
                    phoneType = Phone.TYPE_OTHER;
                }
                name = nameWithPhoneType.substring(0, nameLen - 2);
            } else {
                phoneType = Phone.TYPE_OTHER;
                name = nameWithPhoneType;
            }
        }
    }

    private class ImportAllSimContactsThread extends Thread
            implements OnCancelListener, OnClickListener {

        boolean mCanceled = false;

        public ImportAllSimContactsThread() {
            super("ImportAllSimContactsThread");
        }

        @Override
        public void run() {
            final ContentValues emptyContentValues = new ContentValues();
            final ContentResolver resolver = getContentResolver();

            mCursor.moveToPosition(-1);
            while (!mCanceled && mCursor.moveToNext()) {
                actuallyImportOneSimContact(mCursor, resolver, mAccount);
                mProgressDialog.incrementProgressBy(1);
            }

            if (mIsForeground) {
                mProgressDialog.dismiss();
            }
            finish();
        }

        public void onCancel(DialogInterface dialog) {
            mCanceled = true;
        }

        public void onClick(DialogInterface dialog, int which) {
            if (which == DialogInterface.BUTTON_NEGATIVE) {
                mCanceled = true;
                mProgressDialog.dismiss();
            } else {
                Log.e(LOG_TAG, "Unknown button event has come: " + dialog.toString());
            }
        }
    }

    private static void actuallyImportOneSimContact(
            final Cursor cursor, final ContentResolver resolver, Account account) {
        final NamePhoneTypePair namePhoneTypePair =
            new NamePhoneTypePair(cursor.getString(NAME_COLUMN));
        final String name = namePhoneTypePair.name;
        final int phoneType = namePhoneTypePair.phoneType;
        final String phoneNumber = cursor.getString(NUMBER_COLUMN);
        final String emailAddresses = cursor.getString(EMAILS_COLUMN);
        final String[] emailAddressArray;
        if (!TextUtils.isEmpty(emailAddresses)) {
            emailAddressArray = emailAddresses.split(",");
        } else {
            emailAddressArray = null;
        }

        final ArrayList<ContentProviderOperation> operationList =
            new ArrayList<ContentProviderOperation>();
        ContentProviderOperation.Builder builder =
            ContentProviderOperation.newInsert(RawContacts.CONTENT_URI);
        String myGroupsId = null;
        if (account != null) {
            builder.withValue(RawContacts.ACCOUNT_NAME, account.name);
            builder.withValue(RawContacts.ACCOUNT_TYPE, account.type);
        } else {
            builder.withValues(sEmptyContentValues);
        }
        operationList.add(builder.build());

        builder = ContentProviderOperation.newInsert(Data.CONTENT_URI);
        builder.withValueBackReference(StructuredName.RAW_CONTACT_ID, 0);
        builder.withValue(Data.MIMETYPE, StructuredName.CONTENT_ITEM_TYPE);
        builder.withValue(StructuredName.DISPLAY_NAME, name);
        operationList.add(builder.build());

        builder = ContentProviderOperation.newInsert(Data.CONTENT_URI);
        builder.withValueBackReference(Phone.RAW_CONTACT_ID, 0);
        builder.withValue(Data.MIMETYPE, Phone.CONTENT_ITEM_TYPE);
        builder.withValue(Phone.TYPE, phoneType);
        builder.withValue(Phone.NUMBER, phoneNumber);
        builder.withValue(Data.IS_PRIMARY, 1);
        operationList.add(builder.build());

        if (emailAddresses != null) {
            for (String emailAddress : emailAddressArray) {
                builder = ContentProviderOperation.newInsert(Data.CONTENT_URI);
                builder.withValueBackReference(Email.RAW_CONTACT_ID, 0);
                builder.withValue(Data.MIMETYPE, Email.CONTENT_ITEM_TYPE);
                builder.withValue(Email.TYPE, Email.TYPE_MOBILE);
                builder.withValue(Email.DATA, emailAddress);
                operationList.add(builder.build());
            }
        }

        if (myGroupsId != null) {
            builder = ContentProviderOperation.newInsert(Data.CONTENT_URI);
            builder.withValueBackReference(GroupMembership.RAW_CONTACT_ID, 0);
            builder.withValue(Data.MIMETYPE, GroupMembership.CONTENT_ITEM_TYPE);
            builder.withValue(GroupMembership.GROUP_SOURCE_ID, myGroupsId);
            operationList.add(builder.build());
        }

        try {
            resolver.applyBatch(ContactsContract.AUTHORITY, operationList);
        } catch (RemoteException e) {
            Log.e(LOG_TAG, String.format("%s: %s", e.toString(), e.getMessage()));
        } catch (OperationApplicationException e) {
            Log.e(LOG_TAG, String.format("%s: %s", e.toString(), e.getMessage()));
        }
    }

    private void importOneSimContact(int position) {
        final ContentResolver resolver = getContentResolver();
        if (mCursor.moveToPosition(position)) {
            actuallyImportOneSimContact(mCursor, resolver, mAccount);
        } else {
            Log.e(LOG_TAG, "Failed to move the cursor to the position \"" + position + "\"");
        }
    }

    /* Followings are overridden methods */

    @Override
    protected void onCreate(Bundle icicle) {
        super.onCreate(icicle);

        Intent intent = getIntent();
        if (intent != null) {
            final String accountName = intent.getStringExtra("account_name");
            final String accountType = intent.getStringExtra("account_type");
            if (!TextUtils.isEmpty(accountName) && !TextUtils.isEmpty(accountType)) {
                mAccount = new Account(accountName, accountType);
            }
        }

        registerForContextMenu(getListView());

        ActionBar actionBar = getActionBar();
        if (actionBar != null) {
            // android.R.id.home will be triggered in onOptionsItemSelected()
            actionBar.setDisplayHomeAsUpEnabled(true);
        }
    }

    @Override
    protected void onResume() {
         super.onResume();
         mIsForeground = true;
    }

    @Override
    protected void onPause() {
        super.onPause();
        mIsForeground = false;
    }

    @Override
    protected CursorAdapter newAdapter() {
        return new SimpleCursorAdapter(this, R.layout.sim_import_list_entry, mCursor,
                new String[] { "name" }, new int[] { android.R.id.text1 });
    }

    @Override
    protected Uri resolveIntent() {
        Intent intent = getIntent();

        Bundle extras = intent.getExtras();

        mSimIndex  = (extras != null) ? extras.getInt(SIM_INDEX) : -1;
        if (mSimIndex == IMPORT_FROM_ALL) {
            intent.setData(Uri.parse("content://icc/adn/adn_all"));
        } else if (mSimIndex < TelephonyManager.getDefault().getPhoneCount() && mSimIndex >= 0) {
<<<<<<< HEAD
            long[] subId = SubscriptionManager.getSubId(mSimIndex);
=======
            int[] subId = SubscriptionManager.getSubId(mSimIndex);
>>>>>>> 982add75
            if (subId != null && subId[0] > 0) {
                intent.setData(Uri.parse("content://icc/adn/subId/" + subId[0]));
            } else {
                Log.e(LOG_TAG, "Error: invalid subId for slot =" + mSimIndex);
                intent.setData(null);
            }
        } else {
            Log.e(LOG_TAG, "Error: received invalid slot =" + mSimIndex);
        }

        if (Intent.ACTION_PICK.equals(intent.getAction())) {
             // "index" is 1-based
             mInitialSelection = intent.getIntExtra("index", 0) - 1;
        } else if (Intent.ACTION_VIEW.equals(intent.getAction())) {
            mInitialSelection = 0;
         }

         return intent.getData();
    }

    @Override
    public boolean onCreateOptionsMenu(Menu menu) {
        super.onCreateOptionsMenu(menu);
        menu.add(0, MENU_IMPORT_ALL, 0, R.string.importAllSimEntries);
        if (!isImportFromAllSelection()) {
            menu.add(0, MENU_DELETE_ALL, 0, R.string.deleteAllSimEntries);
            menu.add(0, MENU_ADD_CONTACT, 0, R.string.addSimEntries);
        } else {
            Log.i(LOG_TAG, "Only import is supported");
        }
        return true;
    }

    @Override
    public boolean onPrepareOptionsMenu(Menu menu) {
        MenuItem item = menu.findItem(MENU_IMPORT_ALL);
        if (item != null) {
            item.setVisible(mCursor != null && mCursor.getCount() > 0);
        }
        item = menu.findItem(MENU_DELETE_ALL);
        if (item != null) {
            item.setVisible(mCursor != null && mCursor.getCount() > 0);
        }
        return super.onPrepareOptionsMenu(menu);
    }

    @Override
    public boolean onOptionsItemSelected(MenuItem item) {
        CharSequence title, message;
        switch (item.getItemId()) {
            case android.R.id.home:
                onBackPressed();
                return true;
            case MENU_DELETE_ALL:
                title = getString(R.string.deleteAllSimEntries);
                message = getString(R.string.deleteSimContacts);

                DeleteAllSimContactsThread deleteThread = new DeleteAllSimContactsThread();

                if (mCursor == null) {
                    Log.e(LOG_TAG, "Cursor is null");
                    break;
                }

                prepareProgressDialog(title, message);
                mProgressDialog.setButton(DialogInterface.BUTTON_NEGATIVE,
                        getString(R.string.cancel), deleteThread);
                mProgressDialog.show();

                deleteThread.start();

                return true;
            case MENU_ADD_CONTACT:
                showContactScreen(null, null, 1);
                return true;
            case MENU_IMPORT_ALL:
                title = getString(R.string.importAllSimEntries);
                message = getString(R.string.importingSimContacts);

                ImportAllSimContactsThread thread = new ImportAllSimContactsThread();

                if (mCursor == null) {
                    Log.e(LOG_TAG, "Cursor is null");
                    break;
                }

                prepareProgressDialog(title, message);
                mProgressDialog.setButton(DialogInterface.BUTTON_NEGATIVE,
                        getString(R.string.cancel), thread);
                mProgressDialog.show();

                thread.start();

                return true;
        }
        return super.onOptionsItemSelected(item);
    }

    void prepareProgressDialog(CharSequence title, CharSequence message) {
        mProgressDialog = new ProgressDialog(this);
        mProgressDialog.setTitle(title);
        mProgressDialog.setMessage(message);
        mProgressDialog.setProgressStyle(ProgressDialog.STYLE_HORIZONTAL);
        mProgressDialog.setProgress(0);
        mProgressDialog.setMax(mCursor.getCount());
    }

    @Override
    public boolean onContextItemSelected(MenuItem item) {
        int position;
        ContextMenu.ContextMenuInfo menuInfo = item.getMenuInfo();
        if (menuInfo instanceof AdapterView.AdapterContextMenuInfo) {
            position = ((AdapterView.AdapterContextMenuInfo)menuInfo).position;
        } else {
            // seems to be some problem
            return super.onContextItemSelected(item);
        }
        switch (item.getItemId()) {
            case MENU_IMPORT_ONE:
                importOneSimContact(position);
                return true;
            case MENU_EDIT_CONTACT:
                editOneSimContact(position);
                return true;
            case MENU_SMS:
                smsToNumber(position);
                return true;
            case MENU_DIAL:
                dialNumber(position);
                return true;
            case MENU_DELETE:
                deleteOneSimContact(position);
                return true;
        }
        return super.onContextItemSelected(item);
    }

    private void smsToNumber(int position) {
        if (mCursor.moveToPosition(position)) {
            String phoneNumber = mCursor.getString(NUMBER_COLUMN);
            phoneNumber = PhoneNumberUtils.formatNumber(phoneNumber);
            Intent intent = new Intent(Intent.ACTION_SENDTO,
                    Uri.fromParts(PhoneAccount.SCHEME_SMSTO, phoneNumber, null));
            startActivity(intent);
            finish();
        } else {
            Log.e(LOG_TAG, "Invalid cursor data");
        }
    }

    private void dialNumber(int position) {
        if (mCursor.moveToPosition(position)) {
            String phoneNumber = mCursor.getString(NUMBER_COLUMN);
            if (phoneNumber == null || !TextUtils.isGraphic(phoneNumber)) {
                Log.e(LOG_TAG, " There is no number in contact ...");
            }
            Intent intent = new Intent(Intent.ACTION_CALL_PRIVILEGED,
                    Uri.fromParts(PhoneAccount.SCHEME_TEL, phoneNumber, null));
            intent.setFlags(Intent.FLAG_ACTIVITY_NEW_TASK
                    | Intent.FLAG_ACTIVITY_EXCLUDE_FROM_RECENTS);
            startActivity(intent);
            finish();
        } else {
            Log.e(LOG_TAG, "Invalid cursor data");
        }
    }

    private class DeleteAllSimContactsThread extends Thread
            implements OnCancelListener, OnClickListener {

        boolean mCanceled = false;

        public DeleteAllSimContactsThread() {
            super("deleteAllSimContactsThread");
        }

        @Override
        public void run() {
            int result = 1;
            mCursor.moveToPosition(-1);
            while (!mCanceled && mCursor.moveToNext()) {
                result = result & actuallyDeleteOneSimContact(mCursor);
                mProgressDialog.incrementProgressBy(1);
            }

            mProgressDialog.dismiss();
            Message message = Message.obtain(mHandler, EVENT_CONTACTS_DELETED, (Integer)result);
            mHandler.sendMessage(message);
        }

        public void onCancel(DialogInterface dialog) {
            mCanceled = true;
        }

        public void onClick(DialogInterface dialog, int which) {
            if (which == DialogInterface.BUTTON_NEGATIVE) {
                mCanceled = true;
                mProgressDialog.dismiss();
            } else {
                Log.e(LOG_TAG, "Unknown button event has come: " + dialog.toString());
            }
        }
    }

    private void deleteOneSimContact(int position) {
        if (mCursor.moveToPosition(position)) {
            final NamePhoneTypePair namePhoneTypePair =
                    new NamePhoneTypePair(mCursor.getString(NAME_COLUMN));
            final String name = namePhoneTypePair.name;
            final int phoneType = namePhoneTypePair.phoneType;
            final String phoneNumber = mCursor.getString(NUMBER_COLUMN);

            Uri uri = getUri();
            if (uri == null) {
                Log.e(LOG_TAG, "deleteOneSimContact: uri is null, return!!!");
                return;
            }
            mQueryHandler.startDelete(DELETE_TOKEN, null, uri, "tag=" + name
                        + " AND number=" + phoneNumber, null);
            displayProgress(true);
        } else {
            Log.e(LOG_TAG, "Invalid cursor data");
        }
    }

    private int actuallyDeleteOneSimContact(Cursor cursor){
        final NamePhoneTypePair namePhoneTypePair =
                new NamePhoneTypePair(cursor.getString(NAME_COLUMN));
        final String name = namePhoneTypePair.name;
        final int phoneType = namePhoneTypePair.phoneType;
        final String phoneNumber = cursor.getString(NUMBER_COLUMN);

        Uri uri = getUri();
        int result = -1;
        if (uri != null) {
            result = getContentResolver().delete(uri, "tag=" + name
                    + " AND number=" + phoneNumber, null);
        } else {
            Log.e(LOG_TAG, "actuallyDeleteOneSimContact: uri is null!!!");
        }
        return result;
    }

    private void editOneSimContact(int position) {
        if (mCursor.moveToPosition(position)) {
            final NamePhoneTypePair namePhoneTypePair =
                    new NamePhoneTypePair(mCursor.getString(NAME_COLUMN));
            final String name = namePhoneTypePair.name;
            final int phoneType = namePhoneTypePair.phoneType;
            final String phoneNumber = mCursor.getString(NUMBER_COLUMN);
            showContactScreen(name, phoneNumber, 2);
        } else {
            Log.e(LOG_TAG, "Invalid cursor data");
        }
    }

    private void showContactScreen(String name, String phoneNumber, int requestCode) {
        Intent intent = new Intent();
        intent.setClassName("com.android.phone", "com.android.phone.ContactScreenActivity");
        intent.putExtra("NAME", name);
        intent.putExtra("PHONE", phoneNumber);
        startActivityForResult(intent, requestCode);
    }

    @Override
    protected void onActivityResult(final int requestCode, final int resultCode,
            final Intent intent) {
        super.onActivityResult(requestCode, resultCode, intent);
        Uri uri = getUri();
        if (uri == null) {
            Log.e(LOG_TAG, "onActivityResult: uri is null, return!!!");
            return;
        }
        ContentValues values = new ContentValues();

        if (resultCode == RESULT_OK && requestCode == 1){
            String name = intent.getStringExtra("NEWNAME");
            String number = intent.getStringExtra("NEWPHONE");
            values.put("tag", name);
            values.put("number", number);
            mQueryHandler.startInsert(INSERT_TOKEN, null, uri, values);
            displayProgress(true);
        } else if (resultCode == RESULT_OK && requestCode == 2) {
            String oldName = intent.getStringExtra("NAME");
            String oldNumber = intent.getStringExtra("PHONE");
            String newName = intent.getStringExtra("NEWNAME");
            String newNumber = intent.getStringExtra("NEWPHONE");
            values.put("tag", oldName);
            values.put("number", oldNumber);
            values.put("newTag", newName);
            values.put("newNumber", newNumber);
            mQueryHandler.startUpdate(UPDATE_TOKEN, null, uri, values, null, null);
            displayProgress(true);
        }
    }

    @Override
    public void onCreateContextMenu(ContextMenu menu, View v,
            ContextMenu.ContextMenuInfo menuInfo) {

        if (menuInfo instanceof AdapterView.AdapterContextMenuInfo) {
            AdapterView.AdapterContextMenuInfo itemInfo =
                    (AdapterView.AdapterContextMenuInfo) menuInfo;
            TextView textView = (TextView) itemInfo.targetView.findViewById(android.R.id.text1);
            if (textView != null) {
                menu.setHeaderTitle(textView.getText());
            }
            menu.add(0, MENU_IMPORT_ONE, 0, R.string.importSimEntry);
            if (!isImportFromAllSelection()) {
                menu.add(0, MENU_EDIT_CONTACT, 0, R.string.editContact);
                menu.add(0, MENU_SMS, 0, R.string.sendSms);
                menu.add(0, MENU_DIAL, 0, R.string.dial);
                menu.add(0, MENU_DELETE, 0, R.string.delete);
            } else {
                Log.i(LOG_TAG, "Only import is supported");
            }
        }
    }

    @Override
    public void onListItemClick(ListView l, View v, int position, long id) {
        importOneSimContact(position);
    }

    @Override
    public boolean onKeyDown(int keyCode, KeyEvent event) {
        switch (keyCode) {
            case KeyEvent.KEYCODE_CALL: {
                if (mCursor != null && mCursor.moveToPosition(getSelectedItemPosition())) {
                    String phoneNumber = mCursor.getString(NUMBER_COLUMN);
                    if (phoneNumber == null || !TextUtils.isGraphic(phoneNumber)) {
                        // There is no number entered.
                        //TODO play error sound or something...
                        return true;
                    }
                    Intent intent = new Intent(Intent.ACTION_CALL_PRIVILEGED,
                            Uri.fromParts(PhoneAccount.SCHEME_TEL, phoneNumber, null));
                    intent.setFlags(Intent.FLAG_ACTIVITY_NEW_TASK
                                          | Intent.FLAG_ACTIVITY_EXCLUDE_FROM_RECENTS);
                    startActivity(intent);
                    finish();
                    return true;
                }
            }
        }
        return super.onKeyDown(keyCode, event);
    }

    private Handler mHandler = new Handler() {
        @Override
        public void handleMessage(Message msg) {
            switch(msg.what) {
                case EVENT_CONTACTS_DELETED:
                    reQuery();
                    int result = (Integer)msg.obj;
                    if (result == 1) {
                        showToast(getString(R.string.allContactdeleteSuccess));
                    } else {
                        showToast(getString(R.string.allContactdeleteFailed));
                    }
                    break;
            }
        }
    };

    @Override
    protected void displayProgress(boolean loading) {
        if (DBG) log("displayProgress: " + loading);

        mEmptyText.setText(loading ? R.string.simContacts_emptyLoading:
            ((isAirplaneModeOn(this) && !isSimPresent())? R.string.simContacts_airplaneMode :
                R.string.simContacts_empty));
        getWindow().setFeatureInt(
                Window.FEATURE_INDETERMINATE_PROGRESS,
                loading ? Window.PROGRESS_VISIBILITY_ON : Window.PROGRESS_VISIBILITY_OFF);
    }

    private boolean isSimPresent() {
        boolean isSimPresent = false;
        if (mSimIndex == IMPORT_FROM_ALL) {
            for (int i = 0; i < TelephonyManager.getDefault().getPhoneCount(); i++) {
                if (PhoneFactory.getPhone(i).getIccCard().hasIccCard()) {
                    isSimPresent = true;
                    break;
                }
            }
        } else {
            isSimPresent = PhoneFactory.getPhone(mSimIndex).getIccCard().hasIccCard();
        }
        return isSimPresent;
    }


    private boolean isImportFromAllSelection() {
        return (mSimIndex == IMPORT_FROM_ALL);
    }

    protected Uri getUri() {
        if (mSimIndex < TelephonyManager.getDefault().getPhoneCount() && mSimIndex >= 0) {
<<<<<<< HEAD
            long[] subId = SubscriptionManager.getSubId(mSimIndex);
=======
            int[] subId = SubscriptionManager.getSubId(mSimIndex);
>>>>>>> 982add75
            if (subId != null && subId[0] > 0) {
                return Uri.parse("content://icc/adn/subId/" + subId[0]);
            } else {
                Log.e(TAG, "Invalid subId for slot:" + mSimIndex);
                return null;
            }
        } else {
            Log.e(TAG, "Invalid subcription:" + mSimIndex);
            return null;
        }
    }
}<|MERGE_RESOLUTION|>--- conflicted
+++ resolved
@@ -289,11 +289,7 @@
         if (mSimIndex == IMPORT_FROM_ALL) {
             intent.setData(Uri.parse("content://icc/adn/adn_all"));
         } else if (mSimIndex < TelephonyManager.getDefault().getPhoneCount() && mSimIndex >= 0) {
-<<<<<<< HEAD
-            long[] subId = SubscriptionManager.getSubId(mSimIndex);
-=======
             int[] subId = SubscriptionManager.getSubId(mSimIndex);
->>>>>>> 982add75
             if (subId != null && subId[0] > 0) {
                 intent.setData(Uri.parse("content://icc/adn/subId/" + subId[0]));
             } else {
@@ -693,11 +689,7 @@
 
     protected Uri getUri() {
         if (mSimIndex < TelephonyManager.getDefault().getPhoneCount() && mSimIndex >= 0) {
-<<<<<<< HEAD
-            long[] subId = SubscriptionManager.getSubId(mSimIndex);
-=======
             int[] subId = SubscriptionManager.getSubId(mSimIndex);
->>>>>>> 982add75
             if (subId != null && subId[0] > 0) {
                 return Uri.parse("content://icc/adn/subId/" + subId[0]);
             } else {
