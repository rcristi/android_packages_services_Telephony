/*
 * Copyright (C) 2013 The Android Open Source Project
 *
 * Licensed under the Apache License, Version 2.0 (the "License");
 * you may not use this file except in compliance with the License.
 * You may obtain a copy of the License at
 *
 *      http://www.apache.org/licenses/LICENSE-2.0
 *
 * Unless required by applicable law or agreed to in writing, software
 * distributed under the License is distributed on an "AS IS" BASIS,
 * WITHOUT WARRANTIES OR CONDITIONS OF ANY KIND, either express or implied.
 * See the License for the specific language governing permissions and
 * limitations under the License.
 */

package com.android.phone;

import android.os.AsyncResult;
import android.os.Handler;
import android.os.Message;
import android.os.SystemProperties;
import android.telephony.PhoneNumberUtils;
import android.text.TextUtils;
import android.util.Log;

import com.android.internal.telephony.CallManager;
import com.android.internal.telephony.Connection;
import com.android.internal.telephony.Phone;
import com.android.internal.telephony.PhoneConstants;
import com.android.internal.telephony.TelephonyCapabilities;
import com.android.internal.telephony.cdma.CdmaCallWaitingNotification;
import com.android.internal.telephony.gsm.SuppServiceNotification;
import com.android.phone.CallGatewayManager.RawGatewayInfo;
import com.android.services.telephony.common.Call;
import com.android.services.telephony.common.Call.Capabilities;
import com.android.services.telephony.common.Call.State;

import com.google.android.collect.Maps;
import com.google.android.collect.Sets;
import com.google.common.base.Preconditions;
import com.google.common.collect.ImmutableMap;
import com.google.common.collect.ImmutableSortedSet;
import com.google.common.collect.Lists;

import java.util.ArrayList;
import java.util.Collections;
import java.util.HashMap;
import java.util.List;
import java.util.Map.Entry;
import java.util.Set;
import java.util.concurrent.atomic.AtomicInteger;

/**
 * Creates a Call model from Call state and data received from the telephony
 * layer. The telephony layer maintains 3 conceptual objects: Phone, Call,
 * Connection.
 *
 * Phone represents the radio and there is an implementation per technology
 * type such as GSMPhone, SipPhone, CDMAPhone, etc. Generally, we will only ever
 * deal with one instance of this object for the lifetime of this class.
 *
 * There are 3 Call instances that exist for the lifetime of this class which
 * are created by CallTracker. The three are RingingCall, ForegroundCall, and
 * BackgroundCall.
 *
 * A Connection most closely resembles what the layperson would consider a call.
 * A Connection is created when a user dials and it is "owned" by one of the
 * three Call instances.  Which of the three Calls owns the Connection changes
 * as the Connection goes between ACTIVE, HOLD, RINGING, and other states.
 *
 * This class models a new Call class from Connection objects received from
 * the telephony layer. We use Connection references as identifiers for a call;
 * new reference = new call.
 *
 * TODO: Create a new Call class to replace the simple call Id ints
 * being used currently.
 *
 * The new Call models are parcellable for transfer via the CallHandlerService
 * API.
 */
public class CallModeler extends Handler {

    private static final String TAG = CallModeler.class.getSimpleName();
    private static final boolean DBG =
            (PhoneGlobals.DBG_LEVEL >= 1) && (SystemProperties.getInt("ro.debuggable", 0) == 1);

    private static final int CALL_ID_START_VALUE = 1;

    private final CallStateMonitor mCallStateMonitor;
    private final CallManager mCallManager;
    private final CallGatewayManager mCallGatewayManager;
    private final HashMap<Connection, Call> mCallMap = Maps.newHashMap();
    private final HashMap<Connection, Call> mConfCallMap = Maps.newHashMap();
    private final AtomicInteger mNextCallId = new AtomicInteger(CALL_ID_START_VALUE);
    private final ArrayList<Listener> mListeners = new ArrayList<Listener>();
    private Connection mCdmaIncomingConnection;
    private Connection mCdmaOutgoingConnection;
    private boolean mNextGsmCallIsForwarded;

    public CallModeler(CallStateMonitor callStateMonitor, CallManager callManager,
            CallGatewayManager callGatewayManager) {
        mCallStateMonitor = callStateMonitor;
        mCallManager = callManager;
        mCallGatewayManager = callGatewayManager;

        mCallStateMonitor.addListener(this);
    }

    @Override
    public void handleMessage(Message msg) {
        switch(msg.what) {
            case CallStateMonitor.PHONE_NEW_RINGING_CONNECTION:
                // We let the CallNotifier handle the new ringing connection first. When the custom
                // ringtone and send_to_voicemail settings are retrieved, CallNotifier will directly
                // call CallModeler's onNewRingingConnection.
                break;
            case CallStateMonitor.PHONE_DISCONNECT:
                onDisconnect((Connection) ((AsyncResult) msg.obj).result);
                break;
            case CallStateMonitor.PHONE_UNKNOWN_CONNECTION_APPEARED:
                // fall through
            case CallStateMonitor.PHONE_STATE_CHANGED:
                onPhoneStateChanged((AsyncResult) msg.obj);
                break;
            case CallStateMonitor.PHONE_ON_DIAL_CHARS:
                onPostDialChars((AsyncResult) msg.obj, (char) msg.arg1);
                break;
            case CallStateMonitor.PHONE_SUPP_SERVICE_NOTIFY:
                onSuppServiceNotification((AsyncResult) msg.obj);
                break;
           default:
                break;
        }
    }

    public void addListener(Listener listener) {
        Preconditions.checkNotNull(listener);
        Preconditions.checkNotNull(mListeners);
        if (!mListeners.contains(listener)) {
            mListeners.add(listener);
        }
    }

    public List<Call> getFullList() {
        final List<Call> calls =
                Lists.newArrayListWithCapacity(mCallMap.size() + mConfCallMap.size());
        calls.addAll(mCallMap.values());
        calls.addAll(mConfCallMap.values());
        return calls;
    }

    public CallResult getCallWithId(int callId) {
        // max 8 connections, so this should be fast even through we are traversing the entire map.
        for (Entry<Connection, Call> entry : mCallMap.entrySet()) {
            if (entry.getValue().getCallId() == callId) {
                return new CallResult(entry.getValue(), entry.getKey());
            }
        }

        for (Entry<Connection, Call> entry : mConfCallMap.entrySet()) {
            if (entry.getValue().getCallId() == callId) {
                return new CallResult(entry.getValue(), entry.getKey());
            }
        }
        return null;
    }

    public boolean hasLiveCall() {
        return hasLiveCallInternal(mCallMap) ||
            hasLiveCallInternal(mConfCallMap);
    }

    public void onCdmaCallWaiting(CdmaCallWaitingNotification callWaitingInfo) {
        // We dont get the traditional onIncomingCall notification for cdma call waiting,
        // but the Connection does actually exist.  We need to find it in the set of ringing calls
        // and pass it through our normal incoming logic.
        final com.android.internal.telephony.Call teleCall =
            mCallManager.getFirstActiveRingingCall();

        if (teleCall.getState() == com.android.internal.telephony.Call.State.WAITING) {
            Connection connection = teleCall.getLatestConnection();

            if (connection != null) {
                String number = connection.getAddress();
                if (number != null && number.equals(callWaitingInfo.number)) {
                    Call call = onNewRingingConnection(connection);
                    mCdmaIncomingConnection = connection;
                    return;
                }
            }
        }

        Log.e(TAG, "CDMA Call waiting notification without a matching connection.");
    }

    public void onCdmaCallWaitingReject() {
        // Cdma call was rejected...
        if (mCdmaIncomingConnection != null) {
            onDisconnect(mCdmaIncomingConnection);
            mCdmaIncomingConnection = null;
        } else {
            Log.e(TAG, "CDMA Call waiting rejection without an incoming call.");
        }
    }

    /**
     * CDMA Calls have no sense of "dialing" state. For outgoing calls 3way calls we want to
     * mimick this state so that the the UI can notify the user that there is a "dialing"
     * call.
     */
    public void setCdmaOutgoing3WayCall(Connection connection) {
        boolean wasSet = mCdmaOutgoingConnection != null;

        mCdmaOutgoingConnection = connection;

        // If we reset the connection, that mean we can now tell the user that the call is actually
        // part of the conference call and move it out of the dialing state. To do this, issue a
        // new update completely.
        if (wasSet && mCdmaOutgoingConnection == null) {
            onPhoneStateChanged(null);
        }
    }

    private boolean hasLiveCallInternal(HashMap<Connection, Call> map) {
        for (Call call : map.values()) {
            final int state = call.getState();
            if (state == Call.State.ACTIVE ||
                    state == Call.State.CALL_WAITING ||
                    state == Call.State.CONFERENCED ||
                    state == Call.State.DIALING ||
                    state == Call.State.REDIALING ||
                    state == Call.State.INCOMING ||
                    state == Call.State.ONHOLD ||
                    state == Call.State.DISCONNECTING) {
                return true;
            }
        }
        return false;
    }

    public boolean hasOutstandingActiveOrDialingCall() {
        return hasOutstandingActiveOrDialingCallInternal(mCallMap) ||
                hasOutstandingActiveOrDialingCallInternal(mConfCallMap);
    }

    private static boolean hasOutstandingActiveOrDialingCallInternal(
            HashMap<Connection, Call> map) {
        for (Call call : map.values()) {
            final int state = call.getState();
            if (state == Call.State.ACTIVE || Call.State.isDialing(state)) {
                return true;
            }
        }

        return false;
    }


    /**
     * Handles the POST_ON_DIAL_CHARS message from the Phone (see our call to
     * mPhone.setOnPostDialCharacter() above.)
     *
     * TODO: NEED TO TEST THIS SEQUENCE now that we no longer handle "dialable" key events here in
     * the InCallScreen: we do directly to the Dialer UI instead.  Similarly, we may now need to go
     * directly to the Dialer to handle POST_ON_DIAL_CHARS too.
     */
    private void onPostDialChars(AsyncResult r, char ch) {
        final Connection c = (Connection) r.result;

        if (c != null) {
            final Connection.PostDialState state = (Connection.PostDialState) r.userObj;

            switch (state) {
                case WAIT:
                    final Call call = getCallFromMap(mCallMap, c, false);
                    if (call == null) {
                        Log.i(TAG, "Call no longer exists. Skipping onPostDialWait().");
                    } else {
                        for (Listener mListener : mListeners) {
                            mListener.onPostDialAction(state, call.getCallId(),
                                    c.getRemainingPostDialString(), ch);
                        }
                    }
                    break;
                default:
                    // This is primarily to cause the DTMFTonePlayer to play local tones.
                    // Other listeners simply perform no-ops.
                    for (Listener mListener : mListeners) {
                        mListener.onPostDialAction(state, 0, "", ch);
                    }
                    break;
            }
        }
    }

    /* package */ Call onNewRingingConnection(Connection conn) {
        Log.i(TAG, "onNewRingingConnection");
        final Call call = getCallFromMap(mCallMap, conn, true);

        if (call != null) {
            Phone phone = conn.getCall().getPhone();
            if (phone.getPhoneType() == PhoneConstants.PHONE_TYPE_GSM && mNextGsmCallIsForwarded) {
                call.setForwarded(true);
                mNextGsmCallIsForwarded = false;
            }

            updateCallFromConnection(call, conn, false);

            for (int i = 0; i < mListeners.size(); ++i) {
                mListeners.get(i).onIncoming(call);
            }
        }

        PhoneGlobals.getInstance().updateWakeState();
        return call;
    }

    private void onDisconnect(Connection conn) {
        Log.i(TAG, "onDisconnect");
        final Call call = getCallFromMap(mCallMap, conn, false);

        if (call != null) {
            final boolean wasConferenced = call.getState() == State.CONFERENCED;

            updateCallFromConnection(call, conn, false);

            for (int i = 0; i < mListeners.size(); ++i) {
                mListeners.get(i).onDisconnect(call);
            }

            // If it was a conferenced call, we need to run the entire update
            // to make the proper changes to parent conference calls.
            if (wasConferenced) {
                onPhoneStateChanged(null);
            }

            mCallMap.remove(conn);
        }

        mCallManager.clearDisconnected();
        PhoneGlobals.getInstance().updateWakeState();
    }

    /**
     * Called when the phone state changes.
     */
    private void onPhoneStateChanged(AsyncResult r) {
        Log.i(TAG, "onPhoneStateChanged: ");
        final List<Call> updatedCalls = Lists.newArrayList();
        doUpdate(false, updatedCalls);

        if (updatedCalls.size() > 0) {
            for (int i = 0; i < mListeners.size(); ++i) {
                mListeners.get(i).onUpdate(updatedCalls);
            }
        }

        PhoneGlobals.getInstance().updateWakeState();
    }

<<<<<<< HEAD
    private void onSuppServiceNotification(AsyncResult r) {
        SuppServiceNotification notification = (SuppServiceNotification) r.result;
        Phone gsmPhone = PhoneUtils.getGsmPhone(mCallManager);

        Log.d(TAG, "SS Notification: " + notification);

        if (notification.notificationType != SuppServiceNotification.NOTIFICATION_TYPE_MT) {
            return;
        }

        if (notification.code == SuppServiceNotification.MT_CODE_FORWARDED_CALL
                || notification.code == SuppServiceNotification.MT_CODE_DEFLECTED_CALL) {
            com.android.internal.telephony.Call ringing = gsmPhone.getRingingCall();
            if (ringing.getState().isRinging()) {
                final Call call = getCallFromMap(mCallMap, ringing.getEarliestConnection(), false);
                if (call != null) {
                    call.setForwarded(true);
                    notifyUpdateListeners(call);
                }
            } else {
                mNextGsmCallIsForwarded = true;
            }
        } else if (notification.code == SuppServiceNotification.MT_CODE_CALL_ON_HOLD
                || notification.code == SuppServiceNotification.MT_CODE_CALL_RETRIEVED) {
            Connection conn = gsmPhone.getForegroundCall().getEarliestConnection();
            final Call call = getCallFromMap(mCallMap, conn, false);
            if (call != null) {
                boolean nowHeld = notification.code ==
                        SuppServiceNotification.MT_CODE_CALL_ON_HOLD;
                call.setHeldRemotely(nowHeld);
                notifyUpdateListeners(call);
            }
        }
    }

    private void notifyUpdateListeners(Call call) {
        final List<Call> updatedCalls = Lists.newArrayList();
        updatedCalls.add(call);
        for (int i = 0; i < mListeners.size(); ++i) {
            mListeners.get(i).onUpdate(updatedCalls);
        }
    }

=======
>>>>>>> bd917bd5
    /**
     * Go through the Calls from CallManager and return the list of calls that were updated.
     * Method also finds any orphaned Calls (Connection objects no longer returned by telephony as
     * either ringing, foreground, or background).  For each orphaned call, it sets the call state
     * to IDLE and adds it to the list of calls to update.
     *
     * @param fullUpdate Add all calls to out parameter including those that have no updates.
     * @param out List to populate with Calls that have been updated.
     */
    private void doUpdate(boolean fullUpdate, List<Call> out) {
        final List<com.android.internal.telephony.Call> telephonyCalls = Lists.newArrayList();
        telephonyCalls.addAll(mCallManager.getRingingCalls());
        telephonyCalls.addAll(mCallManager.getForegroundCalls());
        telephonyCalls.addAll(mCallManager.getBackgroundCalls());

        // orphanedConnections starts out including all connections we know about.
        // As we iterate through the connections we get from the telephony layer we
        // prune this Set down to only the connections we have but telephony no longer
        // recognizes.
        final Set<Connection> orphanedConnections = Sets.newHashSet();
        orphanedConnections.addAll(mCallMap.keySet());
        orphanedConnections.addAll(mConfCallMap.keySet());

        // Cycle through all the Connections on all the Calls. Update our Call objects
        // to reflect any new state and send the updated Call objects to the handler service.
        for (com.android.internal.telephony.Call telephonyCall : telephonyCalls) {

            for (Connection connection : telephonyCall.getConnections()) {
                if (DBG) Log.d(TAG, "connection: " + connection + connection.getState());

                if (orphanedConnections.contains(connection)) {
                    orphanedConnections.remove(connection);
                }

                // We only send updates for live calls which are not incoming (ringing).
                // Disconnected and incoming calls are handled by onDisconnect and
                // onNewRingingConnection.
                final boolean shouldUpdate =
                        connection.getState() !=
                                com.android.internal.telephony.Call.State.DISCONNECTED &&
                        connection.getState() !=
                                com.android.internal.telephony.Call.State.IDLE &&
                        !connection.getState().isRinging();

                final boolean isDisconnecting = connection.getState() ==
                                com.android.internal.telephony.Call.State.DISCONNECTING;

                // For disconnecting calls, we still need to send the update to the UI but we do
                // not create a new call if the call did not exist.
                final boolean shouldCreate = shouldUpdate && !isDisconnecting;

                // New connections return a Call with INVALID state, which does not translate to
                // a state in the internal.telephony.Call object.  This ensures that staleness
                // check below fails and we always add the item to the update list if it is new.
                final Call call = getCallFromMap(mCallMap, connection, shouldCreate /* create */);

                if (call == null || !shouldUpdate) {
                    if (DBG) Log.d(TAG, "update skipped");
                    continue;
                }

                boolean changed = updateCallFromConnection(call, connection, false);

                if (fullUpdate || changed) {
                    out.add(call);
                }
            }

            // We do a second loop to address conference call scenarios.  We do this as a separate
            // loop to ensure all child calls are up to date before we start updating the parent
            // conference calls.
            for (Connection connection : telephonyCall.getConnections()) {
                updateForConferenceCalls(connection, out);
            }
        }

        // Iterate through orphaned connections, set them to idle, and remove
        // them from our internal structures.
        for (Connection orphanedConnection : orphanedConnections) {
            if (mCallMap.containsKey(orphanedConnection)) {
                final Call call = mCallMap.get(orphanedConnection);
                call.setState(Call.State.IDLE);
                out.add(call);

                mCallMap.remove(orphanedConnection);
            }

            if (mConfCallMap.containsKey(orphanedConnection)) {
                final Call call = mCallMap.get(orphanedConnection);
                call.setState(Call.State.IDLE);
                out.add(call);

                mConfCallMap.remove(orphanedConnection);
            }
        }
    }

    /**
     * Checks to see if the connection is the first connection in a conference call.
     * If it is a conference call, we will create a new Conference Call object or
     * update the existing conference call object for that connection.
     * If it is not a conference call but a previous associated conference call still exists,
     * we mark it as idle and remove it from the map.
     * In both cases above, we add the Calls to be updated to the UI.
     * @param connection The connection object to check.
     * @param updatedCalls List of 'updated' calls that will be sent to the UI.
     */
    private boolean updateForConferenceCalls(Connection connection, List<Call> updatedCalls) {
        // We consider this connection a conference connection if the call it
        // belongs to is a multiparty call AND it is the first live connection.
        final boolean isConferenceCallConnection = isPartOfLiveConferenceCall(connection) &&
                getEarliestLiveConnection(connection.getCall()) == connection;

        boolean changed = false;

        // If this connection is the main connection for the conference call, then create or update
        // a Call object for that conference call.
        if (isConferenceCallConnection) {
            final Call confCall = getCallFromMap(mConfCallMap, connection, true);
            changed = updateCallFromConnection(confCall, connection, true);

            if (changed) {
                updatedCalls.add(confCall);
            }

            if (DBG) Log.d(TAG, "Updating a conference call: " + confCall);

        // It is possible that through a conference call split, there may be lingering conference
        // calls where this connection was the main connection.  We clean those up here.
        } else {
            final Call oldConfCall = getCallFromMap(mConfCallMap, connection, false);

            // We found a conference call for this connection, which is no longer a conference call.
            // Kill it!
            if (oldConfCall != null) {
                if (DBG) Log.d(TAG, "Cleaning up an old conference call: " + oldConfCall);
                mConfCallMap.remove(connection);
                oldConfCall.setState(State.IDLE);
                changed = true;

                // add to the list of calls to update
                updatedCalls.add(oldConfCall);
            }
        }

        return changed;
    }

    private Connection getEarliestLiveConnection(com.android.internal.telephony.Call call) {
        final List<Connection> connections = call.getConnections();
        final int size = connections.size();
        Connection earliestConn = null;
        long earliestTime = Long.MAX_VALUE;
        for (int i = 0; i < size; i++) {
            final Connection connection = connections.get(i);
            if (!connection.isAlive()) continue;
            final long time = connection.getCreateTime();
            if (time < earliestTime) {
                earliestTime = time;
                earliestConn = connection;
            }
        }
        return earliestConn;
    }

    /**
     * Sets the new call state onto the call and performs some additional logic
     * associated with setting the state.
     */
    private void setNewState(Call call, int newState, Connection connection) {
        Preconditions.checkState(call.getState() != newState);

        // When starting an outgoing call, we need to grab gateway information
        // for the call, if available, and set it.
        final RawGatewayInfo info = mCallGatewayManager.getGatewayInfo(connection);

        if (Call.State.isDialing(newState)) {
            if (!info.isEmpty()) {
                call.setGatewayNumber(info.getFormattedGatewayNumber());
                call.setGatewayPackage(info.packageName);
            }
        } else if (!Call.State.isConnected(newState)) {
            mCallGatewayManager.clearGatewayData(connection);
        }

        call.setState(newState);
    }

    /**
     * Updates the Call properties to match the state of the connection object
     * that it represents.
     * @param call The call object to update.
     * @param connection The connection object from which to update call.
     * @param isForConference There are slight differences in how we populate data for conference
     *     calls. This boolean tells us which method to use.
     */
    private boolean updateCallFromConnection(Call call, Connection connection,
            boolean isForConference) {
        boolean changed = false;

        final int newState = translateStateFromTelephony(connection, isForConference);

        if (call.getState() != newState) {
            setNewState(call, newState, connection);
            changed = true;
        }

        final Call.DisconnectCause newDisconnectCause =
                translateDisconnectCauseFromTelephony(connection.getDisconnectCause());
        if (call.getDisconnectCause() != newDisconnectCause) {
            call.setDisconnectCause(newDisconnectCause);
            changed = true;
        }

        final long oldConnectTime = call.getConnectTime();
        if (oldConnectTime != connection.getConnectTime()) {
            call.setConnectTime(connection.getConnectTime());
            changed = true;
        }

        if (!isForConference) {
            // Number
            final String oldNumber = call.getNumber();
            String newNumber = connection.getAddress();
            RawGatewayInfo info = mCallGatewayManager.getGatewayInfo(connection);
            if (!info.isEmpty()) {
                newNumber = info.trueNumber;
            }
            if (TextUtils.isEmpty(oldNumber) || !oldNumber.equals(newNumber)) {
                call.setNumber(newNumber);
                changed = true;
            }

            // Number presentation
            final int newNumberPresentation = connection.getNumberPresentation();
            if (call.getNumberPresentation() != newNumberPresentation) {
                call.setNumberPresentation(newNumberPresentation);
                changed = true;
            }

            // Name
            final String oldCnapName = call.getCnapName();
            if (TextUtils.isEmpty(oldCnapName) || !oldCnapName.equals(connection.getCnapName())) {
                call.setCnapName(connection.getCnapName());
                changed = true;
            }

            // Name Presentation
            final int newCnapNamePresentation = connection.getCnapNamePresentation();
            if (call.getCnapNamePresentation() != newCnapNamePresentation) {
                call.setCnapNamePresentation(newCnapNamePresentation);
                changed = true;
            }
        } else {

            // update the list of children by:
            // 1) Saving the old set
            // 2) Removing all children
            // 3) Adding the correct children into the Call
            // 4) Comparing the new children set with the old children set
            ImmutableSortedSet<Integer> oldSet = call.getChildCallIds();
            call.removeAllChildren();

            if (connection.getCall() != null) {
                for (Connection childConn : connection.getCall().getConnections()) {
                    final Call childCall = getCallFromMap(mCallMap, childConn, false);
                    if (childCall != null && childConn.isAlive()) {
                        call.addChildId(childCall.getCallId());
                    }
                }
            }
            changed |= !oldSet.equals(call.getChildCallIds());
        }

        /**
         * !!! Uses values from connection and call collected above so this part must be last !!!
         */
        final int newCapabilities = getCapabilitiesFor(connection, call, isForConference);
        if (call.getCapabilities() != newCapabilities) {
            call.setCapabilities(newCapabilities);
            changed = true;
        }

        return changed;
    }

    /**
     * Returns a mask of capabilities for the connection such as merge, hold, etc.
     */
    private int getCapabilitiesFor(Connection connection, Call call, boolean isForConference) {
        final boolean callIsActive = (call.getState() == Call.State.ACTIVE);
        final Phone phone = connection.getCall().getPhone();

        boolean canAddCall = false;
        boolean canMergeCall = false;
        boolean canSwapCall = false;
        boolean canRespondViaText = false;
        boolean canMute = false;

        final boolean supportHold = PhoneUtils.okToSupportHold(mCallManager);
        final boolean canHold = (supportHold ? PhoneUtils.okToHoldCall(mCallManager) : false);
        final boolean genericConf = isForConference &&
                (connection.getCall().getPhone().getPhoneType() == PhoneConstants.PHONE_TYPE_CDMA);

        // only applies to active calls
        if (callIsActive) {
            canMergeCall = PhoneUtils.okToMergeCalls(mCallManager);
            canSwapCall = PhoneUtils.okToSwapCalls(mCallManager);
        }

        canAddCall = PhoneUtils.okToAddCall(mCallManager);

        // "Mute": only enabled when the foreground call is ACTIVE.
        // (It's meaningless while on hold, or while DIALING/ALERTING.)
        // It's also explicitly disabled during emergency calls or if
        // emergency callback mode (ECM) is active.
        boolean isEmergencyCall = false;
        if (connection != null) {
            isEmergencyCall = PhoneNumberUtils.isLocalEmergencyNumber(connection.getAddress(),
                    phone.getContext());
        }
        boolean isECM = PhoneUtils.isPhoneInEcm(phone);
        if (isEmergencyCall || isECM) {  // disable "Mute" item
            canMute = false;
        } else {
            canMute = callIsActive;
        }

        canRespondViaText = RejectWithTextMessageManager.allowRespondViaSmsForCall(call,
                connection);

        // special rules section!
        // CDMA always has Add
        if (phone.getPhoneType() == PhoneConstants.PHONE_TYPE_CDMA) {
            canAddCall = true;
        }

        int retval = 0x0;
        if (canHold) {
            retval |= Capabilities.HOLD;
        }
        if (supportHold) {
            retval |= Capabilities.SUPPORT_HOLD;
        }
        if (canAddCall) {
            retval |= Capabilities.ADD_CALL;
        }
        if (canMergeCall) {
            retval |= Capabilities.MERGE_CALLS;
        }
        if (canSwapCall) {
            retval |= Capabilities.SWAP_CALLS;
        }
        if (canRespondViaText) {
            retval |= Capabilities.RESPOND_VIA_TEXT;
        }
        if (canMute) {
            retval |= Capabilities.MUTE;
        }
        if (genericConf) {
            retval |= Capabilities.GENERIC_CONFERENCE;
        }

        return retval;
    }

    /**
     * Returns true if the Connection is part of a multiparty call.
     * We do this by checking the isMultiparty() method of the telephony.Call object and also
     * checking to see if more than one of it's children is alive.
     */
    private boolean isPartOfLiveConferenceCall(Connection connection) {
        if (connection.getCall() != null && connection.getCall().isMultiparty()) {
            int count = 0;
            for (Connection currConn : connection.getCall().getConnections()) {

                // Only count connections which are alive and never cound the special
                // "dialing" 3way call for CDMA calls.
                if (currConn.isAlive() && currConn != mCdmaOutgoingConnection) {
                    count++;
                    if (count >= 2) {
                        return true;
                    }
                }
            }
        }
        return false;
    }

    private int translateStateFromTelephony(Connection connection, boolean isForConference) {

        com.android.internal.telephony.Call.State connState = connection.getState();

        // For the "fake" outgoing CDMA call, we need to always treat it as an outgoing call.
        if (mCdmaOutgoingConnection == connection) {
            connState = com.android.internal.telephony.Call.State.DIALING;
        }

        int retval = State.IDLE;
        switch (connState) {
            case ACTIVE:
                retval = State.ACTIVE;
                break;
            case INCOMING:
                retval = State.INCOMING;
                break;
            case DIALING:
            case ALERTING:
                if (PhoneGlobals.getInstance().notifier.getIsCdmaRedialCall()) {
                    retval = State.REDIALING;
                } else {
                    retval = State.DIALING;
                }
                break;
            case WAITING:
                retval = State.CALL_WAITING;
                break;
            case HOLDING:
                retval = State.ONHOLD;
                break;
            case DISCONNECTING:
                retval = State.DISCONNECTING;
                break;
            case DISCONNECTED:
                retval = State.DISCONNECTED;
            default:
        }

        // If we are dealing with a potential child call (not the parent conference call),
        // the check to see if we have to set the state to CONFERENCED.
        if (!isForConference) {
            // if the connection is part of a multiparty call, and it is live,
            // annotate it with CONFERENCED state instead.
            if (isPartOfLiveConferenceCall(connection) && connection.isAlive()) {
                return State.CONFERENCED;
            }
        }

        return retval;
    }

    private final ImmutableMap<Connection.DisconnectCause, Call.DisconnectCause> CAUSE_MAP =
            ImmutableMap.<Connection.DisconnectCause, Call.DisconnectCause>builder()
                .put(Connection.DisconnectCause.BUSY, Call.DisconnectCause.BUSY)
                .put(Connection.DisconnectCause.CALL_BARRED, Call.DisconnectCause.CALL_BARRED)
                .put(Connection.DisconnectCause.CDMA_ACCESS_BLOCKED,
                        Call.DisconnectCause.CDMA_ACCESS_BLOCKED)
                .put(Connection.DisconnectCause.CDMA_ACCESS_FAILURE,
                        Call.DisconnectCause.CDMA_ACCESS_FAILURE)
                .put(Connection.DisconnectCause.CDMA_DROP, Call.DisconnectCause.CDMA_DROP)
                .put(Connection.DisconnectCause.CDMA_INTERCEPT, Call.DisconnectCause.CDMA_INTERCEPT)
                .put(Connection.DisconnectCause.CDMA_LOCKED_UNTIL_POWER_CYCLE,
                        Call.DisconnectCause.CDMA_LOCKED_UNTIL_POWER_CYCLE)
                .put(Connection.DisconnectCause.CDMA_NOT_EMERGENCY,
                        Call.DisconnectCause.CDMA_NOT_EMERGENCY)
                .put(Connection.DisconnectCause.CDMA_PREEMPTED, Call.DisconnectCause.CDMA_PREEMPTED)
                .put(Connection.DisconnectCause.CDMA_REORDER, Call.DisconnectCause.CDMA_REORDER)
                .put(Connection.DisconnectCause.CDMA_RETRY_ORDER,
                        Call.DisconnectCause.CDMA_RETRY_ORDER)
                .put(Connection.DisconnectCause.CDMA_SO_REJECT, Call.DisconnectCause.CDMA_SO_REJECT)
                .put(Connection.DisconnectCause.CONGESTION, Call.DisconnectCause.CONGESTION)
                .put(Connection.DisconnectCause.CS_RESTRICTED, Call.DisconnectCause.CS_RESTRICTED)
                .put(Connection.DisconnectCause.CS_RESTRICTED_EMERGENCY,
                        Call.DisconnectCause.CS_RESTRICTED_EMERGENCY)
                .put(Connection.DisconnectCause.CS_RESTRICTED_NORMAL,
                        Call.DisconnectCause.CS_RESTRICTED_NORMAL)
                .put(Connection.DisconnectCause.ERROR_UNSPECIFIED,
                        Call.DisconnectCause.ERROR_UNSPECIFIED)
                .put(Connection.DisconnectCause.FDN_BLOCKED, Call.DisconnectCause.FDN_BLOCKED)
                .put(Connection.DisconnectCause.ICC_ERROR, Call.DisconnectCause.ICC_ERROR)
                .put(Connection.DisconnectCause.INCOMING_MISSED,
                        Call.DisconnectCause.INCOMING_MISSED)
                .put(Connection.DisconnectCause.INCOMING_REJECTED,
                        Call.DisconnectCause.INCOMING_REJECTED)
                .put(Connection.DisconnectCause.INVALID_CREDENTIALS,
                        Call.DisconnectCause.INVALID_CREDENTIALS)
                .put(Connection.DisconnectCause.INVALID_NUMBER,
                        Call.DisconnectCause.INVALID_NUMBER)
                .put(Connection.DisconnectCause.LIMIT_EXCEEDED, Call.DisconnectCause.LIMIT_EXCEEDED)
                .put(Connection.DisconnectCause.LOCAL, Call.DisconnectCause.LOCAL)
                .put(Connection.DisconnectCause.LOST_SIGNAL, Call.DisconnectCause.LOST_SIGNAL)
                .put(Connection.DisconnectCause.MMI, Call.DisconnectCause.MMI)
                .put(Connection.DisconnectCause.NORMAL, Call.DisconnectCause.NORMAL)
                .put(Connection.DisconnectCause.NOT_DISCONNECTED,
                        Call.DisconnectCause.NOT_DISCONNECTED)
                .put(Connection.DisconnectCause.NUMBER_UNREACHABLE,
                        Call.DisconnectCause.NUMBER_UNREACHABLE)
                .put(Connection.DisconnectCause.OUT_OF_NETWORK, Call.DisconnectCause.OUT_OF_NETWORK)
                .put(Connection.DisconnectCause.OUT_OF_SERVICE, Call.DisconnectCause.OUT_OF_SERVICE)
                .put(Connection.DisconnectCause.POWER_OFF, Call.DisconnectCause.POWER_OFF)
                .put(Connection.DisconnectCause.SERVER_ERROR, Call.DisconnectCause.SERVER_ERROR)
                .put(Connection.DisconnectCause.SERVER_UNREACHABLE,
                        Call.DisconnectCause.SERVER_UNREACHABLE)
                .put(Connection.DisconnectCause.TIMED_OUT, Call.DisconnectCause.TIMED_OUT)
                .put(Connection.DisconnectCause.UNOBTAINABLE_NUMBER,
                        Call.DisconnectCause.UNOBTAINABLE_NUMBER)
                .build();

    private Call.DisconnectCause translateDisconnectCauseFromTelephony(
            Connection.DisconnectCause causeSource) {

        if (CAUSE_MAP.containsKey(causeSource)) {
            return CAUSE_MAP.get(causeSource);
        }

        return Call.DisconnectCause.UNKNOWN;
    }

    /**
     * Gets an existing callId for a connection, or creates one if none exists.
     * This function does NOT set any of the Connection data onto the Call class.
     * A separate call to updateCallFromConnection must be made for that purpose.
     */
    private Call getCallFromMap(HashMap<Connection, Call> map, Connection conn,
            boolean createIfMissing) {
        Call call = null;

        // Find the call id or create if missing and requested.
        if (conn != null) {
            if (map.containsKey(conn)) {
                call = map.get(conn);
            } else if (createIfMissing) {
                call = createNewCall();
                map.put(conn, call);
            }
        }
        return call;
    }

    /**
     * Creates a brand new connection for the call.
     */
    private Call createNewCall() {
        int callId;
        int newNextCallId;
        do {
            callId = mNextCallId.get();

            // protect against overflow
            newNextCallId = (callId == Integer.MAX_VALUE ?
                    CALL_ID_START_VALUE : callId + 1);

            // Keep looping if the change was not atomic OR the value is already taken.
            // The call to containsValue() is linear, however, most devices support a
            // maximum of 7 connections so it's not expensive.
        } while (!mNextCallId.compareAndSet(callId, newNextCallId));

        return new Call(callId);
    }

    /**
     * Listener interface for changes to Calls.
     */
    public interface Listener {
        void onDisconnect(Call call);
        void onIncoming(Call call);
        void onUpdate(List<Call> calls);
        void onPostDialAction(Connection.PostDialState state, int callId, String remainingChars,
                char c);
    }

    /**
     * Result class for accessing a call by connection.
     */
    public static class CallResult {
        public Call mCall;
        public Call mActionableCall;
        public Connection mConnection;

        private CallResult(Call call, Connection connection) {
            this(call, call, connection);
        }

        private CallResult(Call call, Call actionableCall, Connection connection) {
            mCall = call;
            mActionableCall = actionableCall;
            mConnection = connection;
        }

        public Call getCall() {
            return mCall;
        }

        // The call that should be used for call actions like hanging up.
        public Call getActionableCall() {
            return mActionableCall;
        }

        public Connection getConnection() {
            return mConnection;
        }
    }
}<|MERGE_RESOLUTION|>--- conflicted
+++ resolved
@@ -359,7 +359,6 @@
         PhoneGlobals.getInstance().updateWakeState();
     }
 
-<<<<<<< HEAD
     private void onSuppServiceNotification(AsyncResult r) {
         SuppServiceNotification notification = (SuppServiceNotification) r.result;
         Phone gsmPhone = PhoneUtils.getGsmPhone(mCallManager);
@@ -403,8 +402,6 @@
         }
     }
 
-=======
->>>>>>> bd917bd5
     /**
      * Go through the Calls from CallManager and return the list of calls that were updated.
      * Method also finds any orphaned Calls (Connection objects no longer returned by telephony as
