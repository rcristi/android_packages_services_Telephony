--- conflicted
+++ resolved
@@ -149,8 +149,6 @@
             case CallStateMonitor.PHONE_ACTIVE_SUBSCRIPTION_CHANGE:
                 onActiveSubChanged((AsyncResult) msg.obj);
                 break;
-<<<<<<< HEAD
-=======
             case CallStateMonitor.PHONE_SUPP_SERVICE_FAILED:
                 AsyncResult r = (AsyncResult) msg.obj;
                 Phone.SuppService service = (Phone.SuppService) r.result;
@@ -160,7 +158,6 @@
                     mListeners.get(i).onSuppServiceFailed(val);
                 }
                 break;
->>>>>>> d0bd0127
             case CallStateMonitor.PHONE_ENHANCED_VP_ON:
                 if (DBG) Log.d(TAG, "PHONE_ENHANCED_VP_ON...");
                 if (!mVoicePrivacyState) {
@@ -404,23 +401,6 @@
         PhoneGlobals.getInstance().updateWakeState();
     }
 
-    /**
-     * Called when the phone state changes.
-     */
-    private void onPhoneStateChanged(AsyncResult r) {
-        Log.i(TAG, "onPhoneStateChanged: ");
-        final List<Call> updatedCalls = Lists.newArrayList();
-        doUpdate(false, updatedCalls);
-
-        if (updatedCalls.size() > 0) {
-            for (int i = 0; i < mListeners.size(); ++i) {
-                mListeners.get(i).onUpdate(updatedCalls);
-            }
-        }
-
-        PhoneGlobals.getInstance().updateWakeState();
-    }
-
     private void onSuppServiceNotification(AsyncResult r) {
         SuppServiceNotification notification = (SuppServiceNotification) r.result;
         Phone gsmPhone = PhoneUtils.getGsmPhone(mCallManager);
@@ -462,6 +442,23 @@
         for (int i = 0; i < mListeners.size(); ++i) {
             mListeners.get(i).onUpdate(updatedCalls);
         }
+    }
+
+    /**
+     * Called when the phone state changes.
+     */
+    private void onPhoneStateChanged(AsyncResult r) {
+        Log.i(TAG, "onPhoneStateChanged: ");
+        final List<Call> updatedCalls = Lists.newArrayList();
+        doUpdate(false, updatedCalls);
+
+        if (updatedCalls.size() > 0) {
+            for (int i = 0; i < mListeners.size(); ++i) {
+                mListeners.get(i).onUpdate(updatedCalls);
+            }
+        }
+
+        PhoneGlobals.getInstance().updateWakeState();
     }
 
     /**
