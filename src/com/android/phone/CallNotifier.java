--- conflicted
+++ resolved
@@ -789,13 +789,8 @@
      * ringtone. Otherwise we will play the call waiting tone instead.
      * @param c The new ringing connection.
      */
-<<<<<<< HEAD
-    private void ringAndNotifyOfIncomingCall(Connection c) {
+    protected void ringAndNotifyOfIncomingCall(Connection c) {
         if (PhoneUtils.isRealIncomingCall(c.getState()) && !mSilentRingerRequested) {
-=======
-    protected void ringAndNotifyOfIncomingCall(Connection c) {
-        if (PhoneUtils.isRealIncomingCall(c.getState())) {
->>>>>>> d0bd0127
             mRinger.ring();
         } else {
             if (PhoneUtils.PhoneSettings.vibCallWaiting(mApplication)) {
@@ -1071,7 +1066,12 @@
             Log.w(LOG_TAG, "onDisconnect: null connection");
         }
 
-<<<<<<< HEAD
+        //For SRVCC to be seamless, donot process Disconnect indication
+        if (c.getDisconnectCause() == Connection.DisconnectCause.SRVCC_CALL_DROP) {
+            log("SRVCC case so do not process onDisconnect");
+            return;
+        }
+
         boolean disconnectedDueToBlacklist = false;
         if (c != null) {
             disconnectedDueToBlacklist = BLACKLIST.equals(c.getUserData());
@@ -1079,12 +1079,6 @@
             if (!disconnectedDueToBlacklist && vibHangup && c.getDurationMillis() > 0) {
                 vibrate(50, 100, 50);
             }
-=======
-        //For SRVCC to be seamless, donot process Disconnect indication
-        if (c.getDisconnectCause() == Connection.DisconnectCause.SRVCC_CALL_DROP) {
-            log("SRVCC case so do not process onDisconnect");
-            return;
->>>>>>> d0bd0127
         }
 
         int autoretrySetting = 0;
