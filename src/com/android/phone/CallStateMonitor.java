/*
 * Copyright (C) 2013 The Android Open Source Project
 *
 * Licensed under the Apache License, Version 2.0 (the "License");
 * you may not use this file except in compliance with the License.
 * You may obtain a copy of the License at
 *
 *      http://www.apache.org/licenses/LICENSE-2.0
 *
 * Unless required by applicable law or agreed to in writing, software
 * distributed under the License is distributed on an "AS IS" BASIS,
 * WITHOUT WARRANTIES OR CONDITIONS OF ANY KIND, either express or implied.
 * See the License for the specific language governing permissions and
 * limitations under the License.
 */

package com.android.phone;

import android.os.AsyncResult;
import android.os.Handler;
import android.os.Message;
import android.os.SystemProperties;
import android.util.Log;

import com.android.internal.telephony.CallManager;

import java.util.ArrayList;
import java.util.LinkedList;
import java.util.List;


/**
 * Dedicated Call state monitoring class.  This class communicates directly with
 * the call manager to listen for call state events and notifies registered
 * handlers.
 * It works as an inverse multiplexor for all classes wanted Call State updates
 * so that there exists only one channel to the telephony layer.
 *
 * TODO: Add manual phone state checks (getState(), etc.).
 */
class CallStateMonitor extends Handler {
    private static final String LOG_TAG = CallStateMonitor.class.getSimpleName();
    private static final boolean DBG =
            (PhoneGlobals.DBG_LEVEL >= 1) && (SystemProperties.getInt("ro.debuggable", 0) == 1);

    // Events from the Phone object:
    public static final int PHONE_STATE_CHANGED = 1;
    public static final int PHONE_NEW_RINGING_CONNECTION = 2;
    public static final int PHONE_DISCONNECT = 3;
    public static final int PHONE_UNKNOWN_CONNECTION_APPEARED = 4;
    public static final int PHONE_STATE_DISPLAYINFO = 6;
    public static final int PHONE_STATE_SIGNALINFO = 7;
    public static final int PHONE_CDMA_CALL_WAITING = 8;
    public static final int PHONE_ENHANCED_VP_ON = 9;
    public static final int PHONE_ENHANCED_VP_OFF = 10;
    public static final int PHONE_RINGBACK_TONE = 11;
    public static final int PHONE_RESEND_MUTE = 12;
    public static final int PHONE_ON_DIAL_CHARS = 13;
<<<<<<< HEAD
    public static final int PHONE_SUPP_SERVICE_NOTIFY = 14;
=======
    public static final int PHONE_SUPP_SERVICE_FAILED = 14;
    public static final int PHONE_SUPP_SERVICE_NOTIFY = 15;
    // Events generated internally.
    // We should store all the possible event type values in one place to make sure that
    // they don't step on each others' toes.
    public static final int INTERNAL_PHONE_MWI_CHANGED = 21;
    public static final int INTERNAL_SHOW_MESSAGE_NOTIFICATION_DONE = 22;
    public static final int INTERNAL_UPDATE_IN_CALL_NOTIFICATION = 23;
>>>>>>> 982add75

    // Other events from call manager
    public static final int EVENT_OTA_PROVISION_CHANGE = 20;

    private CallManager callManager;
    private ArrayList<Handler> registeredHandlers;

    // Events generated internally:
    public CallStateMonitor(CallManager callManager) {
        this.callManager = callManager;
        registeredHandlers = new ArrayList<Handler>();

        registerForNotifications();
    }

    /**
     * Register for call state notifications with the CallManager.
     */
    private void registerForNotifications() {
        //
        // TODO: The lines commented out here can be removed as their associated functionality in
        // other files is removed.
        //
        //callManager.registerForNewRingingConnection(this, PHONE_NEW_RINGING_CONNECTION, null);
        //callManager.registerForPreciseCallStateChanged(this, PHONE_STATE_CHANGED, null);
        //callManager.registerForDisconnect(this, PHONE_DISCONNECT, null);
        //callManager.registerForUnknownConnection(this, PHONE_UNKNOWN_CONNECTION_APPEARED, null);
        callManager.registerForCdmaOtaStatusChange(this, EVENT_OTA_PROVISION_CHANGE, null);
        //callManager.registerForCallWaiting(this, PHONE_CDMA_CALL_WAITING, null);
        callManager.registerForDisplayInfo(this, PHONE_STATE_DISPLAYINFO, null);
        callManager.registerForSignalInfo(this, PHONE_STATE_SIGNALINFO, null);
        callManager.registerForInCallVoicePrivacyOn(this, PHONE_ENHANCED_VP_ON, null);
        callManager.registerForInCallVoicePrivacyOff(this, PHONE_ENHANCED_VP_OFF, null);
        //callManager.registerForSuppServiceFailed(this, PHONE_SUPP_SERVICE_FAILED, null);
        //callManager.registerForRingbackTone(this, PHONE_RINGBACK_TONE, null);
        //callManager.registerForResendIncallMute(this, PHONE_RESEND_MUTE, null);
        //callManager.registerForPostDialCharacter(this, PHONE_ON_DIAL_CHARS, null);
        callManager.registerForSuppServiceNotification(this, PHONE_SUPP_SERVICE_NOTIFY, null);
    }

    public void addListener(Handler handler) {
        if (handler != null && !registeredHandlers.contains(handler)) {
            if (DBG) {
                Log.d(LOG_TAG, "Adding Handler: " + handler);
            }

            registeredHandlers.add(handler);
        }
    }

    @Override
    public void handleMessage(Message msg) {
        if (DBG) {
            Log.d(LOG_TAG, "handleMessage(" + msg.what + ")");
        }

        for (Handler handler : registeredHandlers) {
            handler.handleMessage(msg);
        }
    }

    /**
     * When radio technology changes, we need to to reregister for all the events which are
     * all tied to the old radio.
     */
    public void updateAfterRadioTechnologyChange() {
        if (DBG) Log.d(LOG_TAG, "updateCallNotifierRegistrationsAfterRadioTechnologyChange...");

        // Unregister all events from the old obsolete phone
        //callManager.unregisterForNewRingingConnection(this);
        //callManager.unregisterForPreciseCallStateChanged(this);
        //callManager.unregisterForDisconnect(this);
        //callManager.unregisterForUnknownConnection(this);
        //callManager.unregisterForCallWaiting(this);
        callManager.unregisterForDisplayInfo(this);
        callManager.unregisterForSignalInfo(this);
        callManager.unregisterForCdmaOtaStatusChange(this);
        //callManager.unregisterForRingbackTone(this);
        //callManager.unregisterForResendIncallMute(this);
        callManager.unregisterForInCallVoicePrivacyOn(this);
        callManager.unregisterForInCallVoicePrivacyOff(this);
        //callManager.unregisterForPostDialCharacter(this);
<<<<<<< HEAD
=======
        callManager.unregisterForSuppServiceFailed(this);
>>>>>>> 982add75
        callManager.unregisterForSuppServiceNotification(this);

        registerForNotifications();
    }

}<|MERGE_RESOLUTION|>--- conflicted
+++ resolved
@@ -56,9 +56,6 @@
     public static final int PHONE_RINGBACK_TONE = 11;
     public static final int PHONE_RESEND_MUTE = 12;
     public static final int PHONE_ON_DIAL_CHARS = 13;
-<<<<<<< HEAD
-    public static final int PHONE_SUPP_SERVICE_NOTIFY = 14;
-=======
     public static final int PHONE_SUPP_SERVICE_FAILED = 14;
     public static final int PHONE_SUPP_SERVICE_NOTIFY = 15;
     // Events generated internally.
@@ -67,7 +64,6 @@
     public static final int INTERNAL_PHONE_MWI_CHANGED = 21;
     public static final int INTERNAL_SHOW_MESSAGE_NOTIFICATION_DONE = 22;
     public static final int INTERNAL_UPDATE_IN_CALL_NOTIFICATION = 23;
->>>>>>> 982add75
 
     // Other events from call manager
     public static final int EVENT_OTA_PROVISION_CHANGE = 20;
@@ -150,10 +146,7 @@
         callManager.unregisterForInCallVoicePrivacyOn(this);
         callManager.unregisterForInCallVoicePrivacyOff(this);
         //callManager.unregisterForPostDialCharacter(this);
-<<<<<<< HEAD
-=======
         callManager.unregisterForSuppServiceFailed(this);
->>>>>>> 982add75
         callManager.unregisterForSuppServiceNotification(this);
 
         registerForNotifications();
