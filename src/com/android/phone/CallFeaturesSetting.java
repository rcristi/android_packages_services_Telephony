--- conflicted
+++ resolved
@@ -50,11 +50,8 @@
 import android.provider.Settings;
 import android.telecom.TelecomManager;
 import android.telephony.PhoneNumberUtils;
-<<<<<<< HEAD
-=======
 import android.telephony.SubscriptionInfo;
 import android.telephony.SubscriptionManager;
->>>>>>> 982add75
 import android.telephony.TelephonyManager;
 import android.text.TextUtils;
 import android.util.Log;
@@ -71,11 +68,7 @@
 import com.android.internal.telephony.PhoneConstants;
 import com.android.internal.telephony.util.BlacklistUtils;
 import com.android.phone.common.util.SettingsUtil;
-<<<<<<< HEAD
-import com.android.phone.msim.SelectSubscription;
-=======
 import com.android.phone.msim.MSimCallFeaturesSubSetting;
->>>>>>> 982add75
 import com.android.phone.settings.AccountSelectionPreference;
 import com.android.services.telephony.sip.SipUtil;
 
@@ -194,10 +187,7 @@
     private static final String BUTTON_VIDEO_CALL_FB_KEY = "videocall_setting_fb_key";
     private static final String BUTTON_VIDEO_CALL_FW_KEY = "videocall_setting_fw_key";
     private static final String BUTTON_VIDEO_CALL_SP_KEY = "vt_imageplacer";
-<<<<<<< HEAD
     private static final String BUTTON_VIDEO_CALL_SWITCH = "button_enable_video_calling";
-=======
->>>>>>> 982add75
 
     private static final String BUTTON_GSM_UMTS_OPTIONS = "button_gsm_more_expand_key";
     private static final String BUTTON_CDMA_OPTIONS = "button_cdma_more_expand_key";
@@ -208,12 +198,8 @@
     private static final String PHONE_ACCOUNT_SETTINGS_KEY =
             "phone_account_settings_preference_screen";
 
-<<<<<<< HEAD
-    private static final String BUTTON_SELECT_SUB_KEY  = "button_call_independent_serv";
-=======
     private static final String BUTTON_INCALL_EVENTS_KEY = "button_show_ssn_key";
     private static final String SIM_CATEGORY_KEY  = "sim_category_key";
->>>>>>> 982add75
 
     private Intent mContactListIntent;
 
@@ -271,10 +257,7 @@
     private PreferenceScreen mButtonVideoCallFallback;
     private PreferenceScreen mButtonVideoCallForward;
     private PreferenceScreen mButtonVideoCallPictureSelect;
-<<<<<<< HEAD
-    private Preference mVideoCallPreference;
-=======
->>>>>>> 982add75
+
 
     private EditPhoneNumberPreference mSubMenuVoicemailSettings;
 
@@ -1701,14 +1684,6 @@
             mButtonVideoCallForward = (PreferenceScreen) findPreference(BUTTON_VIDEO_CALL_FW_KEY);
             mButtonVideoCallPictureSelect = (PreferenceScreen)
                     findPreference(BUTTON_VIDEO_CALL_SP_KEY);
-<<<<<<< HEAD
-        } else {
-            mVideoCallPreference = findPreference(BUTTON_VIDEO_CALL_SWITCH);
-            if (mVideoCallPreference != null) {
-                prefSet.removePreference(mVideoCallPreference);
-            }
-=======
->>>>>>> 982add75
         }
 
         mMwiNotification = (SwitchPreference) findPreference(BUTTON_MWI_NOTIFICATION_KEY);
@@ -1718,6 +1693,11 @@
             } else {
                 PreferenceScreen voicemailCategory =
                         (PreferenceScreen) findPreference(BUTTON_VOICEMAIL_CATEGORY_KEY);
+                voicemailCategory.removePreference(mMwiNotification);
+                mMwiNotification = null;
+            }
+        }
+
                 voicemailCategory.removePreference(mMwiNotification);
                 mMwiNotification = null;
             }
@@ -1862,17 +1842,7 @@
 
         // Blacklist screen - Needed for setting summary
         mButtonBlacklist = (PreferenceScreen) prefSet.findPreference(BUTTON_BLACKLIST);
-<<<<<<< HEAD
-
-        PreferenceScreen selectSub = (PreferenceScreen) findPreference(BUTTON_SELECT_SUB_KEY);
-        if (selectSub != null) {
-            Intent intent = selectSub.getIntent();
-            intent.putExtra(SelectSubscription.PACKAGE, "com.android.phone");
-            intent.putExtra(SelectSubscription.TARGET_CLASS,
-                    "com.android.phone.msim.MSimCallFeaturesSubSetting");
-        }
-=======
->>>>>>> 982add75
+
 
         if (mMwiNotification != null) {
             int mwiNotification = Settings.System.getInt(getContentResolver(),
