--- conflicted
+++ resolved
@@ -82,11 +82,7 @@
                             final Intent intent = new Intent(Settings.ACTION_APN_SETTINGS);
                             // This will setup the Home and Search affordance
                             intent.putExtra(":settings:show_fragment_as_subsetting", true);
-<<<<<<< HEAD
-                            intent.putExtra(PhoneConstants.SUBSCRIPTION_KEY, mPhone.getSubId());
-=======
                             intent.putExtra("sub_id", mPhone.getSubId());
->>>>>>> 982add75
                             mPrefActivity.startActivity(intent);
                             return true;
                         }
