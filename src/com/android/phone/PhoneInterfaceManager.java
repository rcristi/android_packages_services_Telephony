--- conflicted
+++ resolved
@@ -54,13 +54,10 @@
 import com.android.internal.telephony.ITelephonyListener;
 import com.android.internal.telephony.Phone;
 import com.android.internal.telephony.PhoneConstants;
-<<<<<<< HEAD
 import com.android.internal.telephony.RILConstants;
-=======
 import com.android.services.telephony.common.Call;
 
 import com.android.internal.util.HexDump;
->>>>>>> 7e09c536
 
 import java.util.ArrayList;
 import java.util.HashMap;
@@ -1001,7 +998,6 @@
         return mPhone.getLteOnCdmaMode();
     }
 
-<<<<<<< HEAD
     public int getLteOnGsmMode() {
         return mPhone.getLteOnGsmMode();
     }
@@ -1013,7 +1009,8 @@
 
     public void setPhone(Phone phone) {
         mPhone = phone;
-=======
+    }
+
     @Override
     public void toggleHold() {
         enforceModifyPermission();
@@ -1256,6 +1253,16 @@
         public void unlinkDeathRecipient() {
             mBinder.unlinkToDeath(this, 0);
         }
->>>>>>> 7e09c536
-    }
+    }
+
+    @Override
+    public void onModifyCall(Call call) {
+        // no-op
+    }
+
+    @Override
+    public void onActiveSubChanged(int activeSub) {
+        // no-op
+    }
+
 }